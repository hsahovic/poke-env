--- conflicted
+++ resolved
@@ -4,12 +4,7 @@
 import json
 import logging
 from asyncio import AbstractEventLoop, CancelledError, Event, Lock, create_task, sleep
-<<<<<<< HEAD
-from concurrent.futures import Future
-=======
->>>>>>> f9855a15
 from logging import Logger
-from threading import Thread
 from time import perf_counter
 from typing import Any, List, Optional, Set
 
@@ -18,6 +13,11 @@
 from websockets import ClientConnection
 from websockets.exceptions import ConnectionClosedOK
 
+from poke_env.concurrency import (
+    POKE_LOOP,
+    create_in_poke_loop,
+    handle_threaded_coroutines,
+)
 from poke_env.exceptions import ShowdownException
 from poke_env.ps_client.account_configuration import AccountConfiguration
 from poke_env.ps_client.server_configuration import ServerConfiguration
@@ -43,11 +43,7 @@
         open_timeout: Optional[float] = 10.0,
         ping_interval: Optional[float] = 20.0,
         ping_timeout: Optional[float] = 20.0,
-<<<<<<< HEAD
-        loop: Optional[AbstractEventLoop] = None,
-=======
         loop: AbstractEventLoop = POKE_LOOP,
->>>>>>> f9855a15
     ):
         """
         :param account_configuration: Account configuration.
@@ -86,30 +82,9 @@
 
         self._avatar = avatar
 
-<<<<<<< HEAD
-        # Instead of always creating a dedicated loop, try to use the current one.
-        if loop is not None:
-            self.loop = loop
-            self._dedicated_loop = True
-        else:
-            try:
-                self.loop = asyncio.get_running_loop()
-                self._dedicated_loop = False
-            except RuntimeError:
-                self.loop = asyncio.new_event_loop()
-                self._thread = Thread(
-                    target=self._run_loop, args=(self.loop,), daemon=True
-                )
-                self._thread.start()
-                self._dedicated_loop = True
-
-        self._logged_in: Event = self.create_in_loop(Event)
-        self._sending_lock: Lock = self.create_in_loop(Lock)
-=======
         self.loop = loop
         self._logged_in: Event = create_in_poke_loop(Event, loop)
         self._sending_lock: Lock = create_in_poke_loop(Lock, loop)
->>>>>>> f9855a15
 
         self.websocket: ClientConnection
         self.reqs: Dict[str, List[List[str]]] = {}
@@ -118,97 +93,7 @@
         if start_listening:
             self._listening_coroutine = asyncio.run_coroutine_threadsafe(
                 self.listen(), self.loop
-<<<<<<< HEAD
             )
-
-    @staticmethod
-    def _run_loop(loop: asyncio.AbstractEventLoop) -> None:
-        """Set and run the given event loop forever in a separate thread."""
-        asyncio.set_event_loop(loop)
-        loop.run_forever()
-
-    async def _create_async(self, cls_: Any, *args: Any, **kwargs: Any) -> Any:
-        """Helper coroutine to instantiate a class asynchronously."""
-        return cls_(*args, **kwargs)
-
-    def create_in_loop(self, cls_: Any, *args: Any, **kwargs: Any) -> Any:
-        """
-        Instantiate an asynchronous primitive (or any callable) on self._loop.
-        If the current running loop is already self._loop, just instantiate directly.
-        Otherwise, schedule a coroutine on self._loop and wait for the result.
-        """
-        try:
-            current_loop = asyncio.get_running_loop()
-        except RuntimeError:
-            current_loop = None
-        if current_loop == self.loop:
-            return cls_(*args, **kwargs)
-        else:
-            future = asyncio.run_coroutine_threadsafe(
-                self._create_async(cls_, *args, **kwargs), self.loop
-=======
->>>>>>> f9855a15
-            )
-            return future.result()
-
-    async def handle_threaded_coroutines(self, coro: Any) -> Any:
-        task = asyncio.run_coroutine_threadsafe(coro, self.loop)
-        await self._wrap_future(task)
-        return task.result()
-
-    def _wrap_future(self, external_future: Future) -> asyncio.Future:
-        """
-        Wrap a concurrent.futures.Future (created on PSClient.loop) so that it can
-        be awaited on the current (caller’s) event loop.
-        """
-        loop = asyncio.get_running_loop()
-        new_future = loop.create_future()
-
-        def callback(fut: Future) -> None:
-            try:
-                result = fut.result()
-            except Exception as e:
-                loop.call_soon_threadsafe(new_future.set_exception, e)
-            else:
-                loop.call_soon_threadsafe(new_future.set_result, result)
-
-        external_future.add_done_callback(callback)
-        return new_future
-
-    async def stop_listening(self) -> None:
-        """
-        Gracefully shut down the PSClient.
-        If the client is using a dedicated event loop, cancel only the listening task,
-        wait for it to finish, then stop and join the loop.
-        If it’s using a shared (global) loop (as in tests), leave the loop running.
-        """
-        # Cancel only the listening coroutine.
-        if hasattr(self, "_listening_coroutine"):
-            try:
-                self._listening_coroutine.cancel()
-                # Shield the wait so cancellation of the outer task doesn't leak in.
-                await asyncio.shield(self._wrap_future(self._listening_coroutine))
-            except Exception as e:
-                self.logger.info("Exception while stopping listening: %s", e)
-
-        # Only if we created a dedicated loop do we cancel pending tasks and stop the loop.
-        if getattr(self, "_dedicated_loop", False):
-            # Optionally, gather all tasks and cancel them.
-            pending = [
-                t
-                for t in asyncio.all_tasks(loop=self.loop)
-                if t is not asyncio.current_task()
-            ]
-            if pending:
-                for task in pending:
-                    task.cancel()
-                # Wait for tasks to cancel, but shield so that cancellation of stop_listening doesn't propagate.
-                await asyncio.shield(asyncio.gather(*pending, return_exceptions=True))
-            # Now, stop the dedicated loop and join the thread.
-            self.loop.call_soon_threadsafe(self.loop.stop)
-            self._thread.join()
-        # close the connection
-        await self.websocket.close()
 
     async def accept_challenge(self, username: str, packed_team: Optional[str]):
         assert self.logged_in.is_set(), f"Expected {self.username} to be logged in."
@@ -327,6 +212,9 @@
             )
             raise exception
 
+    async def _stop_listening(self):
+        await self.websocket.close()
+
     async def change_avatar(self, avatar_name: Optional[str]):
         """Changes the account's avatar.
 
@@ -424,12 +312,9 @@
         else:
             await self.send_message("/utm null")
 
-<<<<<<< HEAD
-=======
     async def stop_listening(self):
         await handle_threaded_coroutines(self._stop_listening(), self.loop)
 
->>>>>>> f9855a15
     async def wait_for_login(self, checking_interval: float = 0.001, wait_for: int = 5):
         start = perf_counter()
         while perf_counter() - start < wait_for:
