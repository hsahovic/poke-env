--- conflicted
+++ resolved
@@ -50,11 +50,7 @@
 
     def parse_request(
         self, request: Dict[str, Any], strict_battle_tracking: bool = False
-<<<<<<< HEAD
-    ) -> None:
-=======
     ):
->>>>>>> c1d3b25f
         """
         Update the object from a request.
         The player's pokemon are all updated, as well as available moves, switches and
