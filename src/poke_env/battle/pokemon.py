--- conflicted
+++ resolved
@@ -275,19 +275,11 @@
         species = species.split(",")[0]
         self._update_from_pokedex(species, store_species=False)
 
-<<<<<<< HEAD
-=======
-    def heal(self, hp_status: str):
-        self.set_hp_status(hp_status)
-        if self.fainted:
-            self._status = None
-
     def identifies_as(self, ident: str) -> bool:
         return self.base_species in to_id_str(ident) or self.base_species in [
             to_id_str(substr) for substr in ident.split("-")
         ]
 
->>>>>>> e947293f
     def invert_boosts(self):
         self._boosts = {k: -v for k, v in self._boosts.items()}
 
