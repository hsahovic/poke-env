--- conflicted
+++ resolved
@@ -948,13 +948,8 @@
 
     def _register_teampreview_pokemon(self, player: str, details: str):
         if player != self._player_role:
-<<<<<<< HEAD
             mon = Pokemon(details=details, gen=self.gen)
-            self._teampreview_opponent_team.add(mon)
-=======
-            mon = Pokemon(details=details, gen=self._data.gen)
             self._teampreview_opponent_team.append(mon)
->>>>>>> 99b76f1e
 
     def side_end(self, side: str, condition_str: str):
         if side[:2] == self._player_role:
