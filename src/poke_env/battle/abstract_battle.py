--- conflicted
+++ resolved
@@ -369,13 +369,7 @@
             return illusionist_mon
 
         illusionist_mon.switch_in(details=details)
-<<<<<<< HEAD
-        illusionist_mon._status = (
-            illusioned.status if illusioned.status is not None else None
-        )
-=======
         illusionist_mon.status = illusioned.status
->>>>>>> e947293f
         illusionist_mon.set_hp(f"{illusioned.current_hp}/{illusioned.max_hp}")
 
         illusioned.was_illusioned(self.fields)
@@ -739,11 +733,7 @@
                 self.get_pokemon(target).start_effect(effect)
         elif event[1] == "-status":
             pokemon, status = event[2:4]
-<<<<<<< HEAD
-            self.get_pokemon(pokemon)._status = Status[status.upper()]
-=======
             self.get_pokemon(pokemon).status = status
->>>>>>> e947293f
         elif event[1] == "rule":
             self.rules.append(event[2])
 
@@ -1005,11 +995,7 @@
 
                 if cause.startswith("[from] ability:"):
                     cause = cause.replace("[from] ability:", "")
-<<<<<<< HEAD
-                    self.get_pokemon(pokemon).ability = cause
-=======
                     self.get_pokemon(pokemon).ability = to_id_str(cause)
->>>>>>> e947293f
         elif event[1] == "-swapsideconditions":
             self._side_conditions, self._opponent_side_conditions = (
                 self._opponent_side_conditions,
@@ -1024,11 +1010,7 @@
             mon.terastallize(type_)
 
             if mon.is_terastallized:
-<<<<<<< HEAD
                 if mon in self.team.values():
-=======
-                if pokemon in self.team.values():
->>>>>>> e947293f
                     self._used_tera = True
                 elif mon in self.opponent_team.values():
                     self._opponent_used_tera = True
