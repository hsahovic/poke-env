--- conflicted
+++ resolved
@@ -225,11 +225,8 @@
         self._start_challenging = start_challenging
         self._fake = fake
         self._strict = strict
-<<<<<<< HEAD
         self.loop = asyncio.new_event_loop()
         Thread(target=self.loop.run_forever, daemon=True).start()
-=======
->>>>>>> 1974b176
         self.agent1 = _EnvPlayer(
             account_configuration=account_configuration1,
             avatar=avatar,
@@ -268,10 +265,7 @@
         self.possible_agents = [self.agent1.username, self.agent2.username]
         self.battle1: Optional[AbstractBattle] = None
         self.battle2: Optional[AbstractBattle] = None
-<<<<<<< HEAD
         self._np_random: Optional[Generator] = None
-=======
->>>>>>> 1974b176
         self._reward_buffer: WeakKeyDictionary[AbstractBattle, float] = (
             WeakKeyDictionary()
         )
@@ -285,10 +279,7 @@
 
     def __getstate__(self) -> Dict[str, Any]:
         state = self.__dict__.copy()
-<<<<<<< HEAD
         state["loop"] = None
-=======
->>>>>>> 1974b176
         state["agent1"] = None
         state["agent2"] = None
         state["_reward_buffer"] = None
@@ -297,14 +288,9 @@
 
     def __setstate__(self, state: Dict[str, Any]):
         self.__dict__.update(state)
-<<<<<<< HEAD
         self.loop = asyncio.new_event_loop()
         Thread(target=self.loop.run_forever, daemon=True).start()
         self.agent1 = _EnvPlayer(
-=======
-        self.agent1 = _EnvPlayer(
-            username=self.__class__.__name__,  # type: ignore
->>>>>>> 1974b176
             account_configuration=self._account_configuration1,
             avatar=self._avatar,
             battle_format=self._battle_format,
@@ -318,17 +304,10 @@
             open_timeout=self._open_timeout,
             ping_interval=self._ping_interval,
             ping_timeout=self._ping_timeout,
-<<<<<<< HEAD
             loop=self.loop,
             team=self._team,
         )
         self.agent2 = _EnvPlayer(
-=======
-            team=self._team,
-        )
-        self.agent2 = _EnvPlayer(
-            username=self.__class__.__name__,  # type: ignore
->>>>>>> 1974b176
             account_configuration=self._account_configuration2,
             avatar=self._avatar,
             battle_format=self._battle_format,
@@ -341,14 +320,7 @@
             start_listening=self._start_listening,
             ping_interval=self._ping_interval,
             ping_timeout=self._ping_timeout,
-<<<<<<< HEAD
             loop=self.loop,
-            team=self._team,
-        )
-        self._reward_buffer = WeakKeyDictionary()
-        self._challenge_task = asyncio.run_coroutine_threadsafe(
-            self._challenge_loop(), self.loop
-=======
             team=self._team,
         )
         self.agents = [self.agent1.username, self.agent2.username]
@@ -363,8 +335,7 @@
         }
         self._reward_buffer = WeakKeyDictionary()
         self._challenge_task = asyncio.run_coroutine_threadsafe(
-            self._challenge_loop(), POKE_LOOP
->>>>>>> 1974b176
+            self._challenge_loop(), self.loop
         )
 
     ###################################################################################
