--- conflicted
+++ resolved
@@ -15,10 +15,7 @@
 from numpy.random import Generator
 from pettingzoo.utils.env import ParallelEnv  # type: ignore[import-untyped]
 
-<<<<<<< HEAD
-=======
 from poke_env.concurrency import create_in_poke_loop
->>>>>>> f9855a15
 from poke_env.environment.abstract_battle import AbstractBattle
 from poke_env.environment.battle import Battle
 from poke_env.environment.double_battle import DoubleBattle
@@ -30,7 +27,7 @@
     ForfeitBattleOrder,
 )
 from poke_env.player.player import Player
-from poke_env.ps_client import AccountConfiguration, PSClient
+from poke_env.ps_client import AccountConfiguration
 from poke_env.ps_client.server_configuration import (
     LocalhostServerConfiguration,
     ServerConfiguration,
@@ -43,15 +40,11 @@
 
 
 class _AsyncQueue(Generic[ItemType]):
-<<<<<<< HEAD
-    def __init__(self, queue: asyncio.Queue[ItemType], loop: asyncio.AbstractEventLoop):
-=======
     def __init__(
         self,
         queue: asyncio.Queue[ItemType],
         loop: asyncio.AbstractEventLoop,
     ):
->>>>>>> f9855a15
         self.queue = queue
         self.loop = loop
 
@@ -110,14 +103,6 @@
 
     def __init__(self, **kwargs: Any):
         super().__init__(**kwargs)
-<<<<<<< HEAD
-        self.__class__.__name__ = "_EnvPlayer"
-        self.battle_queue = _AsyncQueue(
-            self.ps_client.create_in_loop(asyncio.Queue, 1), self.ps_client.loop
-        )
-        self.order_queue = _AsyncQueue(
-            self.ps_client.create_in_loop(asyncio.Queue, 1), self.ps_client.loop
-=======
         self.battle_queue = _AsyncQueue(
             create_in_poke_loop(asyncio.Queue, self.ps_client.loop, 1),
             self.ps_client.loop,
@@ -125,7 +110,6 @@
         self.order_queue = _AsyncQueue(
             create_in_poke_loop(asyncio.Queue, self.ps_client.loop, 1),
             self.ps_client.loop,
->>>>>>> f9855a15
         )
         self.battle: Optional[AbstractBattle] = None
         self.waiting = False
@@ -295,12 +279,7 @@
         self._start_challenging = start_challenging
         self._strict = strict
         self.loop = asyncio.new_event_loop()
-<<<<<<< HEAD
-        self._thread = Thread(target=PSClient._run_loop, args=(self.loop,), daemon=True)
-        self._thread.start()
-=======
         Thread(target=self.loop.run_forever, daemon=True).start()
->>>>>>> f9855a15
         self.agent1 = _EnvPlayer(
             account_configuration=account_configuration1,
             avatar=avatar,
@@ -358,10 +337,6 @@
     def __getstate__(self) -> Dict[str, Any]:
         state = self.__dict__.copy()
         state["loop"] = None
-<<<<<<< HEAD
-        state["_thread"] = None
-=======
->>>>>>> f9855a15
         state["agent1"] = None
         state["agent2"] = None
         state["_reward_buffer"] = None
@@ -371,12 +346,7 @@
     def __setstate__(self, state: Dict[str, Any]):
         self.__dict__.update(state)
         self.loop = asyncio.new_event_loop()
-<<<<<<< HEAD
-        self._thread = Thread(target=PSClient._run_loop, args=(self.loop,), daemon=True)
-        self._thread.start()
-=======
         Thread(target=self.loop.run_forever, daemon=True).start()
->>>>>>> f9855a15
         self.agent1 = _EnvPlayer(
             account_configuration=self._account_configuration1,
             avatar=self._avatar,
@@ -473,15 +443,6 @@
         if self.battle1 and not self.battle1.finished:
             assert self.battle2 is not None
             if self.battle1 == self.agent1.battle:
-<<<<<<< HEAD
-                if self.agent1.waiting and not self.agent2.waiting:
-                    self.agent1.order_queue.put(ForfeitBattleOrder())
-                elif self.agent2.waiting and not self.agent1.waiting:
-                    self.agent2.order_queue.put(ForfeitBattleOrder())
-                else:
-                    self.agent1.order_queue.put(ForfeitBattleOrder())
-                    self.agent2.order_queue.put(DefaultBattleOrder())
-=======
                 if self.agent1.waiting and not (self.battle1._wait or False):
                     self.agent1.order_queue.put(ForfeitBattleOrder())
                     if self.agent2.waiting:
@@ -490,7 +451,6 @@
                     self.agent2.order_queue.put(ForfeitBattleOrder())
                     if self.agent1.waiting:
                         self.agent1.order_queue.put(DefaultBattleOrder())
->>>>>>> f9855a15
                 self.agent1.battle_queue.get()
                 self.agent2.battle_queue.get()
             else:
@@ -879,15 +839,6 @@
                     await self.agent1.battle_queue.async_get()
                 if not self.agent2.battle_queue.empty():
                     await self.agent2.battle_queue.async_get()
-<<<<<<< HEAD
-                if self.agent1.waiting and not self.agent2.waiting:
-                    await self.agent1.order_queue.async_put(ForfeitBattleOrder())
-                elif self.agent2.waiting and not self.agent1.waiting:
-                    await self.agent2.order_queue.async_put(ForfeitBattleOrder())
-                else:
-                    await self.agent1.order_queue.async_put(ForfeitBattleOrder())
-                    await self.agent2.order_queue.async_put(DefaultBattleOrder())
-=======
                 if self.agent1.waiting and not (self.battle1._wait or False):
                     await self.agent1.order_queue.async_put(ForfeitBattleOrder())
                     if self.agent2.waiting:
@@ -896,7 +847,6 @@
                     await self.agent2.order_queue.async_put(ForfeitBattleOrder())
                     if self.agent1.waiting:
                         await self.agent1.order_queue.async_put(DefaultBattleOrder())
->>>>>>> f9855a15
 
         if wait and self._challenge_task:
             while not self._challenge_task.done():
