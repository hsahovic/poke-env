"""This module defines a player class with the Gymnasium API on the main thread.
For a black-box implementation consider using the module env_player.
"""

import asyncio
import copy
import time
from abc import abstractmethod
from typing import Any, Awaitable, Dict, Generic, List, Optional, Tuple, TypeVar, Union
from weakref import WeakKeyDictionary

from gymnasium.spaces import Space
from gymnasium.utils import seeding
from numpy.random import Generator
from pettingzoo.utils.env import ParallelEnv  # type: ignore[import-untyped]

from poke_env.concurrency import POKE_LOOP, create_in_poke_loop
from poke_env.environment.abstract_battle import AbstractBattle
from poke_env.environment.battle import Battle
from poke_env.environment.double_battle import DoubleBattle
from poke_env.environment.pokemon import Pokemon
from poke_env.player.battle_order import (
    BattleOrder,
    DefaultBattleOrder,
    DoubleBattleOrder,
    ForfeitBattleOrder,
)
from poke_env.player.player import Player
from poke_env.ps_client import AccountConfiguration
from poke_env.ps_client.server_configuration import (
    LocalhostServerConfiguration,
    ServerConfiguration,
)
from poke_env.teambuilder.teambuilder import Teambuilder

ItemType = TypeVar("ItemType")
ObsType = TypeVar("ObsType")
ActionType = TypeVar("ActionType")


class _AsyncQueue(Generic[ItemType]):
    def __init__(self, queue: asyncio.Queue[ItemType]):
        self.queue = queue

    async def async_get(self) -> ItemType:
        return await self.queue.get()

    def get(self) -> ItemType:
        res = asyncio.run_coroutine_threadsafe(self.async_get(), POKE_LOOP)
        return res.result()

    def get_timeout(self, timeout_flag: asyncio.Event) -> Optional[ItemType]:
        tasks = [
            asyncio.ensure_future(self.async_get(), loop=POKE_LOOP),
            asyncio.ensure_future(timeout_flag.wait(), loop=POKE_LOOP),
        ]
        done, pending = asyncio.run_coroutine_threadsafe(
            asyncio.wait_for(
                asyncio.wait(
                    tasks,
                    return_when=asyncio.FIRST_COMPLETED,
                ),
                timeout=10,
            ),
            POKE_LOOP,
        ).result()
        for task in pending:
            task.cancel()
        result = list(done)[0].result()
        timeout_flag.clear()
        if result is True:
            return None
        else:
            return result

    async def async_put(self, item: ItemType):
        await self.queue.put(item)

    def put(self, item: ItemType):
        task = asyncio.run_coroutine_threadsafe(self.queue.put(item), POKE_LOOP)
        task.result()

    def empty(self):
        return self.queue.empty()

    def join(self):
        task = asyncio.run_coroutine_threadsafe(self.queue.join(), POKE_LOOP)
        task.result()

    async def async_join(self):
        await self.queue.join()


class _EnvPlayer(Player):
    battle_queue: _AsyncQueue[AbstractBattle]
    order_queue: _AsyncQueue[BattleOrder]

    def __init__(
        self,
        username: str,
        **kwargs: Any,
    ):
        self.__class__.__name__ = username
        super().__init__(**kwargs)
        self.__class__.__name__ = "_EnvPlayer"
        self.battle_queue = _AsyncQueue(create_in_poke_loop(asyncio.Queue, 1))
        self.order_queue = _AsyncQueue(create_in_poke_loop(asyncio.Queue, 1))
        self.battle: Optional[AbstractBattle] = None
        self.waiting = False

    def choose_move(self, battle: AbstractBattle) -> Awaitable[BattleOrder]:
        return self._env_move(battle)

    def teampreview(self, battle: AbstractBattle) -> Awaitable[str]:
        return self._teampreview(battle)

    async def _teampreview(self, battle: AbstractBattle) -> str:
        self.battle = battle
        if isinstance(battle, Battle):
            return self.random_teampreview(battle)
        elif isinstance(battle, DoubleBattle):
            order1 = await self._env_move(battle)
            if not isinstance(order1, DoubleBattleOrder):
                return order1.message
            upd_battle = self._simulate_teampreview_switchin(order1, battle)
            order2 = await self._env_move(upd_battle)
            action1 = self.order_to_action(order1, battle)  # type: ignore
            action2 = self.order_to_action(order2, upd_battle)  # type: ignore
            return f"/team {action1[0]}{action1[1]}{action2[0]}{action2[1]}"
        else:
            raise TypeError()

    @staticmethod
    def _simulate_teampreview_switchin(order: BattleOrder, battle: DoubleBattle):
        assert isinstance(order, DoubleBattleOrder)
        assert order.first_order is not None
        assert order.second_order is not None
        pokemon1 = order.first_order.order
        pokemon2 = order.second_order.order
        assert isinstance(pokemon1, Pokemon)
        assert isinstance(pokemon2, Pokemon)
        upd_battle = copy.deepcopy(battle)
        upd_battle.switch(
            f"{upd_battle.player_role}a: {pokemon1.base_species.capitalize()}",
            "",
            f"{pokemon1.current_hp}/{pokemon1.max_hp}",
        )
        upd_battle.switch(
            f"{upd_battle.player_role}b: {pokemon2.base_species.capitalize()}",
            "",
            f"{pokemon2.current_hp}/{pokemon2.max_hp}",
        )
        upd_battle.available_switches[0] = [
            p
            for p in battle.available_switches[0]
            if p.base_species not in [pokemon1.base_species, pokemon2.base_species]
        ]
        upd_battle.available_switches[1] = [
            p
            for p in battle.available_switches[1]
            if p.base_species not in [pokemon1.base_species, pokemon2.base_species]
        ]
        return upd_battle

    async def _env_move(self, battle: AbstractBattle) -> BattleOrder:
        if not self.battle or self.battle.finished:
            self.battle = battle
        await self.battle_queue.async_put(battle)
        self.waiting = True
        action = await self.order_queue.async_get()
        self.waiting = False
        return action

    def _battle_finished_callback(self, battle: AbstractBattle):
        asyncio.run_coroutine_threadsafe(self.battle_queue.async_put(battle), POKE_LOOP)


class PokeEnv(ParallelEnv[str, ObsType, ActionType]):
    """
    Base class implementing the Gymnasium API on the main thread.
    """

    _SWITCH_CHALLENGE_TASK_RETRIES = 30
    _TIME_BETWEEN_SWITCH_RETRIES = 1

    def __init__(
        self,
        *,
        account_configuration1: Optional[AccountConfiguration] = None,
        account_configuration2: Optional[AccountConfiguration] = None,
        avatar: Optional[int] = None,
        battle_format: str = "gen8randombattle",
        log_level: Optional[int] = None,
        save_replays: Union[bool, str] = False,
        server_configuration: Optional[
            ServerConfiguration
        ] = LocalhostServerConfiguration,
        accept_open_team_sheet: Optional[bool] = False,
        start_timer_on_battle_start: bool = False,
        start_listening: bool = True,
        open_timeout: Optional[float] = 10.0,
        ping_interval: Optional[float] = 20.0,
        ping_timeout: Optional[float] = 20.0,
        team: Optional[Union[str, Teambuilder]] = None,
        start_challenging: bool = False,
        strict: bool = True,
    ):
        """
        :param account_configuration: Player configuration. If empty, defaults to an
            automatically generated username with no password. This option must be set
            if the server configuration requires authentication.
        :type account_configuration: AccountConfiguration, optional
        :param avatar: Player avatar id. Optional.
        :type avatar: int, optional
        :param battle_format: Name of the battle format this player plays. Defaults to
            gen8randombattle.
        :type battle_format: Optional, str. Default to randombattles, with specifics
            varying per class.
        :param log_level: The player's logger level.
        :type log_level: int. Defaults to logging's default level.
        :param save_replays: Whether to save battle replays. Can be a boolean, where
            True will lead to replays being saved in a potentially new /replay folder,
            or a string representing a folder where replays will be saved.
        :type save_replays: bool or str
        :param server_configuration: Server configuration. Defaults to Localhost Server
            Configuration.
        :type server_configuration: ServerConfiguration, optional
        :param start_listening: Whether to start listening to the server. Defaults to
            True.
        :type start_listening: bool
        :param accept_open_team_sheet: Whether to automatically start the battle with
            open team sheets on. Defaults to False.
        :param start_timer_on_battle_start: Whether to automatically start the battle
            timer on battle start. Defaults to False.
        :type start_timer_on_battle_start: bool
        :param open_timeout: How long to wait for a timeout when connecting the socket
            (important for backend websockets.
            Increase only if timeouts occur during runtime).
            If None connect will never time out.
        :type open_timeout: float, optional
        :param ping_interval: How long between keepalive pings (Important for backend
            websockets). If None, disables keepalive entirely.
        :type ping_interval: float, optional
        :param ping_timeout: How long to wait for a timeout of a specific ping
            (important for backend websockets.
            Increase only if timeouts occur during runtime).
            If None pings will never time out.
        :type ping_timeout: float, optional
        :param team: The team to use for formats requiring a team. Can be a showdown
            team string, a showdown packed team string, of a ShowdownTeam object.
            Defaults to None.
        :type team: str or Teambuilder, optional
        :param start_challenging: Whether to automatically start the challenge loop or
            leave it inactive.
        :type start_challenging: bool
        """
        self._account_configuration1 = account_configuration1
        self._account_configuration2 = account_configuration2
        self._avatar = avatar
        self._battle_format = battle_format
        self._log_level = log_level
        self._save_replays = save_replays
        self._server_configuration = server_configuration
        self._accept_open_team_sheet = accept_open_team_sheet
        self._start_timer_on_battle_start = start_timer_on_battle_start
        self._start_listening = start_listening
        self._open_timeout = open_timeout
        self._ping_interval = ping_interval
        self._ping_timeout = ping_timeout
        self._team = team
        self._start_challenging = start_challenging
        self._strict = strict
        self.agent1 = _EnvPlayer(
            username=self.__class__.__name__,  # type: ignore
            account_configuration=account_configuration1,
            avatar=avatar,
            battle_format=battle_format,
            log_level=log_level,
            max_concurrent_battles=1,
            save_replays=save_replays,
            server_configuration=server_configuration,
            accept_open_team_sheet=accept_open_team_sheet,
            start_timer_on_battle_start=start_timer_on_battle_start,
            start_listening=start_listening,
            open_timeout=open_timeout,
            ping_interval=ping_interval,
            ping_timeout=ping_timeout,
            team=team,
        )
        self.agent1.action_to_order = self.action_to_order  # type: ignore
        self.agent1.order_to_action = self.order_to_action  # type: ignore
        self.agent2 = _EnvPlayer(
            username=self.__class__.__name__,  # type: ignore
            account_configuration=account_configuration2,
            avatar=avatar,
            battle_format=battle_format,
            log_level=log_level,
            max_concurrent_battles=1,
            save_replays=save_replays,
            server_configuration=server_configuration,
            accept_open_team_sheet=accept_open_team_sheet,
            start_timer_on_battle_start=start_timer_on_battle_start,
            start_listening=start_listening,
            open_timeout=open_timeout,
            ping_interval=ping_interval,
            ping_timeout=ping_timeout,
            team=team,
        )
        self.agent2.action_to_order = self.action_to_order  # type: ignore
        self.agent2.order_to_action = self.order_to_action  # type: ignore
        self.agents = [self.agent1.username, self.agent2.username]
        self.possible_agents = [self.agent1.username, self.agent2.username]
        self.battle1: Optional[AbstractBattle] = None
        self.battle2: Optional[AbstractBattle] = None
<<<<<<< HEAD
        self.strict = strict
        self._np_random: Optional[Generator] = None
=======
>>>>>>> 1a3eb831
        self._reward_buffer: WeakKeyDictionary[AbstractBattle, float] = (
            WeakKeyDictionary()
        )
        self._keep_challenging: bool = False
        self._challenge_task = None
        if start_challenging:
            self._keep_challenging = True
            self._challenge_task = asyncio.run_coroutine_threadsafe(
                self._challenge_loop(), POKE_LOOP
            )

    def __getstate__(self) -> Dict[str, Any]:
        state = self.__dict__.copy()
        state["agent1"] = None
        state["agent2"] = None
        state["_reward_buffer"] = None
        state["_challenge_task"] = None
        return state

    def __setstate__(self, state: Dict[str, Any]):
        self.__dict__.update(state)
        self.agent1 = _EnvPlayer(
            username=self.__class__.__name__,  # type: ignore
            account_configuration=self._account_configuration1,
            avatar=self._avatar,
            battle_format=self._battle_format,
            log_level=self._log_level,
            max_concurrent_battles=1,
            save_replays=self._save_replays,
            server_configuration=self._server_configuration,
            accept_open_team_sheet=self._accept_open_team_sheet,
            start_timer_on_battle_start=self._start_timer_on_battle_start,
            start_listening=self._start_listening,
            open_timeout=self._open_timeout,
            ping_interval=self._ping_interval,
            ping_timeout=self._ping_timeout,
            team=self._team,
        )
        self.agent2 = _EnvPlayer(
            username=self.__class__.__name__,  # type: ignore
            account_configuration=self._account_configuration2,
            avatar=self._avatar,
            battle_format=self._battle_format,
            log_level=self._log_level,
            max_concurrent_battles=1,
            save_replays=self._save_replays,
            server_configuration=self._server_configuration,
            accept_open_team_sheet=self._accept_open_team_sheet,
            start_timer_on_battle_start=self._start_timer_on_battle_start,
            start_listening=self._start_listening,
            ping_interval=self._ping_interval,
            ping_timeout=self._ping_timeout,
            team=self._team,
        )
        self._reward_buffer = WeakKeyDictionary()
        self._challenge_task = asyncio.run_coroutine_threadsafe(
            self._challenge_loop(), POKE_LOOP
        )

    ###################################################################################
    # PettingZoo API
    # https://pettingzoo.farama.org/api/parallel/#parallelenv

    def step(self, actions: Dict[str, ActionType]) -> Tuple[
        Dict[str, ObsType],
        Dict[str, float],
        Dict[str, bool],
        Dict[str, bool],
        Dict[str, Dict[str, Any]],
    ]:
        assert self.battle1 is not None
        assert self.battle2 is not None
        if self.battle1.finished:
            raise RuntimeError("Battle is already finished, call reset")
        if self.agent1.waiting:
            order1 = self.action_to_order(
                actions[self.agents[0]], self.battle1, self._strict
            )
            self.agent1.order_queue.put(order1)
        if self.agent2.waiting:
            order2 = self.action_to_order(
                actions[self.agents[1]], self.battle2, self._strict
            )
            self.agent2.order_queue.put(order2)
        battle1 = (
            self.agent1.battle_queue.get_timeout(self.agent2.trying_again)
            or self.battle1
        )
        battle2 = (
            self.agent2.battle_queue.get_timeout(self.agent1.trying_again)
            or self.battle2
        )
        observations = {
            self.agents[0]: self.embed_battle(battle1),
            self.agents[1]: self.embed_battle(battle2),
        }
        reward = {
            self.agents[0]: self.calc_reward(battle1),
            self.agents[1]: self.calc_reward(battle2),
        }
        term1, trunc1 = self.calc_term_trunc(battle1)
        term2, trunc2 = self.calc_term_trunc(battle2)
        terminated = {self.agents[0]: term1, self.agents[1]: term2}
        truncated = {self.agents[0]: trunc1, self.agents[1]: trunc2}
        return observations, reward, terminated, truncated, self.get_additional_info()

    def reset(
        self,
        seed: Optional[int] = None,
        options: Optional[Dict[str, Any]] = None,
    ) -> Tuple[Dict[str, ObsType], Dict[str, Dict[str, Any]]]:
        if seed is not None:
            self._np_random, seed = seeding.np_random(seed)
        # forfeit any still-running battle between agent1 and agent2
        if self.battle1 and not self.battle1.finished:
            if self.battle1 == self.agent1.battle:
                if self.agent1.waiting and not self.agent2.waiting:
                    self.agent1.order_queue.put(ForfeitBattleOrder())
                elif self.agent2.waiting and not self.agent1.waiting:
                    self.agent2.order_queue.put(ForfeitBattleOrder())
                else:
                    self.agent1.order_queue.put(ForfeitBattleOrder())
                    self.agent2.order_queue.put(DefaultBattleOrder())
                self.agent1.battle_queue.get()
                self.agent2.battle_queue.get()
            else:
                raise RuntimeError(
                    "Environment and agent aren't synchronized. Try to restart"
                )
        battle1 = self.agent1.battle_queue.get()
        battle2 = self.agent2.battle_queue.get()
        observations = {
            self.agents[0]: self.embed_battle(battle1),
            self.agents[1]: self.embed_battle(battle2),
        }
        self.battle1 = self.agent1.battle
        self.battle2 = self.agent2.battle
        return observations, self.get_additional_info()

    def render(self, mode: str = "human"):
        if self.battle1 is not None:
            print(
                "  Turn %4d. | [%s][%3d/%3dhp] %10.10s - %10.10s [%3d%%hp][%s]"
                % (
                    self.battle1.turn,
                    "".join(
                        [
                            "⦻" if mon.fainted else "●"
                            for mon in self.battle1.team.values()
                        ]
                    ),
                    self.battle1.active_pokemon.current_hp or 0,
                    self.battle1.active_pokemon.max_hp or 0,
                    self.battle1.active_pokemon.species,
                    self.battle1.opponent_active_pokemon.species,
                    self.battle1.opponent_active_pokemon.current_hp or 0,
                    "".join(
                        [
                            "⦻" if mon.fainted else "●"
                            for mon in self.battle1.opponent_team.values()
                        ]
                    ),
                ),
                end="\n" if self.battle1.finished else "\r",
            )

    def close(self, purge: bool = True):
        if self.battle1 is None or self.battle1.finished:
            time.sleep(1)
            if self.battle1 != self.agent1.battle:
                self.battle1 = self.agent1.battle
        if self.battle2 is None or self.battle2.finished:
            time.sleep(1)
            if self.battle2 != self.agent2.battle:
                self.battle2 = self.agent2.battle
        closing_task = asyncio.run_coroutine_threadsafe(
            self._stop_challenge_loop(purge=purge), POKE_LOOP
        )
        closing_task.result()

    def observation_space(self, agent: str) -> Space[ObsType]:
        return self.observation_spaces[agent]

    def action_space(self, agent: str) -> Space[ActionType]:
        return self.action_spaces[agent]

    ###################################################################################
    # Abstract methods

    @abstractmethod
    def calc_reward(self, battle: AbstractBattle) -> float:
        """
        Returns the reward for the current battle state.

        :param battle: The current battle state.
        :type battle: AbstractBattle

        :return: The reward for battle.
        :rtype: float
        """
        pass

    @abstractmethod
    def embed_battle(self, battle: AbstractBattle) -> ObsType:
        """
        Returns the embedding of the current battle state in a format compatible with
        the Gymnasium API.

        :param battle: The current battle state.
        :type battle: AbstractBattle

        :return: The embedding of the current battle state.
        """
        pass

    @staticmethod
    @abstractmethod
    def action_to_order(
        action: ActionType, battle: Any, strict: bool = True
    ) -> BattleOrder:
        """
        Returns the BattleOrder relative to the given action.

        :param action: The action to take.
        :type action: ActionType
        :param battle: The current battle state
        :type battle: AbstractBattle

        :return: The battle order for the given action in context of the current battle.
        :rtype: BattleOrder
        """
        pass

    @staticmethod
    @abstractmethod
    def order_to_action(
        order: BattleOrder, battle: Any, strict: bool = True
    ) -> ActionType:
        """
        Returns the action relative to the given BattleOrder.

        :param order: The order to take.
        :type order: BattleOrder
        :param battle: The current battle state
        :type battle: AbstractBattle

        :return: The action for the given battle order in context of the current battle.
        :rtype: ActionType
        """
        pass

    ###################################################################################
    # Helper methods

    def reward_computing_helper(
        self,
        battle: AbstractBattle,
        *,
        fainted_value: float = 0.0,
        hp_value: float = 0.0,
        number_of_pokemons: int = 6,
        starting_value: float = 0.0,
        status_value: float = 0.0,
        victory_value: float = 1.0,
    ) -> float:
        """A helper function to compute rewards.

        The reward is computed by computing the value of a game state, and by comparing
        it to the last state.

        State values are computed by weighting different factor. Fainted pokemons,
        their remaining HP, inflicted statuses and winning are taken into account.

        For instance, if the last time this function was called for battle A it had
        a state value of 8 and this call leads to a value of 9, the returned reward will
        be 9 - 8 = 1.

        Consider a single battle where each player has 6 pokemons. No opponent pokemon
        has fainted, but our team has one fainted pokemon. Three opposing pokemons are
        burned. We have one pokemon missing half of its HP, and our fainted pokemon has
        no HP left.

        The value of this state will be:

        - With fainted value: 1, status value: 0.5, hp value: 1:
            = - 1 (fainted) + 3 * 0.5 (status) - 1.5 (our hp) = -1
        - With fainted value: 3, status value: 0, hp value: 1:
            = - 3 + 3 * 0 - 1.5 = -4.5

        :param battle: The battle for which to compute rewards.
        :type battle: AbstractBattle
        :param fainted_value: The reward weight for fainted pokemons. Defaults to 0.
        :type fainted_value: float
        :param hp_value: The reward weight for hp per pokemon. Defaults to 0.
        :type hp_value: float
        :param number_of_pokemons: The number of pokemons per team. Defaults to 6.
        :type number_of_pokemons: int
        :param starting_value: The default reference value evaluation. Defaults to 0.
        :type starting_value: float
        :param status_value: The reward value per non-fainted status. Defaults to 0.
        :type status_value: float
        :param victory_value: The reward value for winning. Defaults to 1.
        :type victory_value: float
        :return: The reward.
        :rtype: float
        """
        if battle not in self._reward_buffer:
            self._reward_buffer[battle] = starting_value
        current_value = 0.0

        for mon in battle.team.values():
            current_value += mon.current_hp_fraction * hp_value
            if mon.fainted:
                current_value -= fainted_value
            elif mon.status is not None:
                current_value -= status_value

        current_value += (number_of_pokemons - len(battle.team)) * hp_value

        for mon in battle.opponent_team.values():
            current_value -= mon.current_hp_fraction * hp_value
            if mon.fainted:
                current_value += fainted_value
            elif mon.status is not None:
                current_value += status_value

        current_value -= (number_of_pokemons - len(battle.opponent_team)) * hp_value

        if battle.won:
            current_value += victory_value
        elif battle.lost:
            current_value -= victory_value

        to_return = current_value - self._reward_buffer[battle]
        self._reward_buffer[battle] = current_value

        return to_return

    def reset_env(self, restart: bool = True):
        """
        Resets the environment to an inactive state: it will forfeit all unfinished
        battles, reset the internal battle tracker and optionally change the next
        opponent and restart the challenge loop.

        :param opponent: The opponent to use for the next battles. If empty it
            will not change opponent.
        :type opponent: Player or str, optional
        :param restart: If True the challenge loop will be restarted before returning,
            otherwise the challenge loop will be left inactive and can be
            started manually.
        :type restart: bool
        """
        self.close(purge=False)
        self.reset_battles()
        if restart:
            self.start_challenging()

    def get_additional_info(self) -> Dict[str, Dict[str, Any]]:
        """
        Returns additional info for the reset method.
        Override only if you really need it.

        :return: Additional information as a Dict
        :rtype: Dict
        """
        return {self.possible_agents[0]: {}, self.possible_agents[1]: {}}

    @staticmethod
    def calc_term_trunc(battle: AbstractBattle):
        terminated = False
        truncated = False
        if battle.finished:
            size = battle.team_size
            remaining_mons = size - len(
                [mon for mon in battle.team.values() if mon.fainted]
            )
            remaining_opponent_mons = size - len(
                [mon for mon in battle.opponent_team.values() if mon.fainted]
            )
            if (remaining_mons == 0) != (remaining_opponent_mons == 0):
                terminated = True
            else:
                truncated = True
        return terminated, truncated

    def background_send_challenge(self, username: str):
        """
        Sends a single challenge specified player. The function immediately returns
        to allow use of the Gymnasium API.

        :param username: The username of the player to challenge.
        :type username: str
        """
        if self._challenge_task and not self._challenge_task.done():
            raise RuntimeError(
                "Agent is already challenging opponents with the challenging loop. "
                "Try to specify 'start_challenging=True' during instantiation or call "
                "'await agent.stop_challenge_loop()' to clear the task."
            )
        self._challenge_task = asyncio.run_coroutine_threadsafe(
            self.agent1.send_challenges(username, 1), POKE_LOOP
        )

    def background_accept_challenge(self, username: str):
        """
        Accepts a single challenge specified player. The function immediately returns
        to allow use of the Gymnasium API.

        :param username: The username of the player to challenge.
        :type username: str
        """
        if self._challenge_task and not self._challenge_task.done():
            raise RuntimeError(
                "Agent is already challenging opponents with the challenging loop. "
                "Try to specify 'start_challenging=True' during instantiation or call "
                "'await agent.stop_challenge_loop()' to clear the task."
            )
        self._challenge_task = asyncio.run_coroutine_threadsafe(
            self.agent1.accept_challenges(username, 1, self.agent1.next_team), POKE_LOOP
        )

    async def _challenge_loop(self, n_challenges: Optional[int] = None):
        if not n_challenges:
            while self._keep_challenging:
                await self.agent1.battle_against(self.agent2, n_battles=1)
        elif n_challenges > 0:
            for _ in range(n_challenges):
                await self.agent1.battle_against(self.agent2, n_battles=1)
        else:
            raise ValueError(f"Number of challenges must be > 0. Got {n_challenges}")

    def start_challenging(self, n_challenges: Optional[int] = None):
        """
        Starts the challenge loop.

        :param n_challenges: The number of challenges to send. If empty it will run until
            stopped.
        :type n_challenges: int, optional
        """
        if self._challenge_task and not self._challenge_task.done():
            count = self._SWITCH_CHALLENGE_TASK_RETRIES
            while not self._challenge_task.done():
                if count == 0:
                    raise RuntimeError("Agent is already challenging")
                count -= 1
                time.sleep(self._TIME_BETWEEN_SWITCH_RETRIES)
        if not n_challenges:
            self._keep_challenging = True
        self._challenge_task = asyncio.run_coroutine_threadsafe(
            self._challenge_loop(n_challenges), POKE_LOOP
        )

    async def _ladder_loop(self, n_challenges: Optional[int] = None):
        if n_challenges:
            if n_challenges <= 0:
                raise ValueError(
                    f"Number of challenges must be > 0. Got {n_challenges}"
                )
            for _ in range(n_challenges):
                await self.agent1.ladder(1)
        else:
            while self._keep_challenging:
                await self.agent1.ladder(1)

    def start_laddering(self, n_challenges: Optional[int] = None):
        """
        Starts the laddering loop.

        :param n_challenges: The number of ladder games to play. If empty it
            will run until stopped.
        :type n_challenges: int, optional
        """
        if self._challenge_task and not self._challenge_task.done():
            count = self._SWITCH_CHALLENGE_TASK_RETRIES
            while not self._challenge_task.done():
                if count == 0:
                    raise RuntimeError("Agent is already challenging")
                count -= 1
                time.sleep(self._TIME_BETWEEN_SWITCH_RETRIES)
        if not n_challenges:
            self._keep_challenging = True
        self._challenge_task = asyncio.run_coroutine_threadsafe(
            self._ladder_loop(n_challenges), POKE_LOOP
        )

    async def _stop_challenge_loop(
        self, force: bool = True, wait: bool = True, purge: bool = False
    ):
        self._keep_challenging = False

        if force:
            if self.battle1 and not self.battle1.finished:
                if not (
                    self.agent1.order_queue.empty() and self.agent2.order_queue.empty()
                ):
                    await asyncio.sleep(2)
                    if not (
                        self.agent1.order_queue.empty()
                        and self.agent2.order_queue.empty()
                    ):
                        raise RuntimeError(
                            "The agent is still sending actions. "
                            "Use this method only when training or "
                            "evaluation are over."
                        )
                if not self.agent1.battle_queue.empty():
                    await self.agent1.battle_queue.async_get()
                if not self.agent2.battle_queue.empty():
                    await self.agent2.battle_queue.async_get()
                if self.agent1.waiting and not self.agent2.waiting:
                    await self.agent1.order_queue.async_put(ForfeitBattleOrder())
                elif self.agent2.waiting and not self.agent1.waiting:
                    await self.agent2.order_queue.async_put(ForfeitBattleOrder())
                else:
                    await self.agent1.order_queue.async_put(ForfeitBattleOrder())
                    await self.agent2.order_queue.async_put(DefaultBattleOrder())

        if wait and self._challenge_task:
            while not self._challenge_task.done():
                await asyncio.sleep(1)
            self._challenge_task.result()

        self._challenge_task = None
        self.battle1 = None
        self.battle2 = None
        self.agent1.battle = None
        self.agent2.battle = None
        while not self.agent1.order_queue.empty():
            await self.agent1.order_queue.async_get()
        while not self.agent2.order_queue.empty():
            await self.agent2.order_queue.async_get()
        while not self.agent1.battle_queue.empty():
            await self.agent1.battle_queue.async_get()
        while not self.agent2.battle_queue.empty():
            await self.agent2.battle_queue.async_get()

        if purge:
            self.reset_battles()

    def reset_battles(self):
        """Resets the player's inner battle tracker."""
        self.agent1.reset_battles()
        self.agent2.reset_battles()

    def done(self, timeout: Optional[int] = None) -> bool:
        """
        Returns True if the task is done or is done after the timeout, false otherwise.

        :param timeout: The amount of time to wait for if the task is not already done.
            If empty it will wait until the task is done.
        :type timeout: int, optional

        :return: True if the task is done or if the task gets completed after the
            timeout.
        :rtype: bool
        """
        if self._challenge_task is None:
            return True
        if timeout is None:
            self._challenge_task.result()
            return True
        if self._challenge_task.done():
            return True
        time.sleep(timeout)
        return self._challenge_task.done()<|MERGE_RESOLUTION|>--- conflicted
+++ resolved
@@ -312,11 +312,7 @@
         self.possible_agents = [self.agent1.username, self.agent2.username]
         self.battle1: Optional[AbstractBattle] = None
         self.battle2: Optional[AbstractBattle] = None
-<<<<<<< HEAD
-        self.strict = strict
         self._np_random: Optional[Generator] = None
-=======
->>>>>>> 1a3eb831
         self._reward_buffer: WeakKeyDictionary[AbstractBattle, float] = (
             WeakKeyDictionary()
         )
