--- conflicted
+++ resolved
@@ -332,13 +332,6 @@
                 time.sleep(self._TIME_BETWEEN_RETRIES)
         if self.battle1 and not self.battle1.finished:
             assert self.battle2 is not None
-<<<<<<< HEAD
-            agent1_waiting = self.agent1._waiting.is_set()
-            agent2_waiting = self.agent2._waiting.is_set()
-            agent1_trying_again = self.agent1._trying_again.is_set()
-            agent2_trying_again = self.agent2._trying_again.is_set()
-            if self.battle1 == self.agent1.battle:
-=======
             if self.battle1 == self.agent1.battle:
                 agent1_waiting = self.agent1._waiting.is_set()
                 agent2_waiting = self.agent2._waiting.is_set()
@@ -348,31 +341,18 @@
                 self.agent2._waiting.clear()
                 self.agent1._trying_again.clear()
                 self.agent2._trying_again.clear()
->>>>>>> e3e4872c
                 if not (agent1_waiting or agent2_trying_again):
                     self.agent1.order_queue.put(ForfeitBattleOrder())
                     if not (agent2_waiting or agent1_trying_again):
                         self.agent2.order_queue.put(DefaultBattleOrder())
-<<<<<<< HEAD
-                elif not (agent2_waiting or agent1_trying_again):
-                    self.agent2.order_queue.put(ForfeitBattleOrder())
-                    if not (agent1_waiting or agent2_trying_again):
-                        self.agent1.order_queue.put(DefaultBattleOrder())
-=======
                 else:
                     self.agent2.order_queue.put(ForfeitBattleOrder())
->>>>>>> e3e4872c
                 self.agent1.battle_queue.get()
                 self.agent2.battle_queue.get()
             else:
                 raise RuntimeError(
                     "Environment and agent aren't synchronized. Try to restart"
                 )
-<<<<<<< HEAD
-        while self.battle1 == self.agent1.battle or self.battle2 == self.agent2.battle:
-            time.sleep(0.01)
-=======
->>>>>>> e3e4872c
         self.battle1 = self.agent1.battle_queue.get()
         self.battle2 = self.agent2.battle_queue.get()
         observations = {
@@ -756,26 +736,16 @@
                 agent2_waiting = self.agent2._waiting.is_set()
                 agent1_trying_again = self.agent1._trying_again.is_set()
                 agent2_trying_again = self.agent2._trying_again.is_set()
-<<<<<<< HEAD
-=======
                 self.agent1._waiting.clear()
                 self.agent2._waiting.clear()
                 self.agent1._trying_again.clear()
                 self.agent2._trying_again.clear()
->>>>>>> e3e4872c
                 if not (agent1_waiting or agent2_trying_again):
                     await self.agent1.order_queue.async_put(ForfeitBattleOrder())
                     if not (agent2_waiting or agent1_trying_again):
                         await self.agent2.order_queue.async_put(DefaultBattleOrder())
-<<<<<<< HEAD
-                elif not (agent2_waiting or agent1_trying_again):
-                    await self.agent2.order_queue.async_put(ForfeitBattleOrder())
-                    if not (agent1_waiting or agent2_trying_again):
-                        await self.agent1.order_queue.async_put(DefaultBattleOrder())
-=======
                 else:
                     await self.agent2.order_queue.async_put(ForfeitBattleOrder())
->>>>>>> e3e4872c
 
         if wait and self._challenge_task:
             while not self._challenge_task.done():
