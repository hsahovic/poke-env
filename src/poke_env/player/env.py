"""This module defines a player class with the Gymnasium API on the main thread.
For a black-box implementation consider using the module env_player.
"""

import asyncio
import time
from abc import abstractmethod
from concurrent.futures import Future
from threading import Thread
from typing import Any, Awaitable, Dict, Generic, List, Optional, Tuple, TypeVar, Union
from weakref import WeakKeyDictionary

from gymnasium.spaces import Space
from gymnasium.utils import seeding
from numpy.random import Generator
from pettingzoo.utils.env import ParallelEnv  # type: ignore[import-untyped]

from poke_env.concurrency import create_in_poke_loop
from poke_env.environment.abstract_battle import AbstractBattle
from poke_env.player.battle_order import (
    BattleOrder,
    DefaultBattleOrder,
    ForfeitBattleOrder,
)
from poke_env.player.player import Player
from poke_env.ps_client import AccountConfiguration
from poke_env.ps_client.server_configuration import (
    LocalhostServerConfiguration,
    ServerConfiguration,
)
from poke_env.teambuilder.teambuilder import Teambuilder

ItemType = TypeVar("ItemType")
ObsType = TypeVar("ObsType")
ActionType = TypeVar("ActionType")


class _AsyncQueue(Generic[ItemType]):
    def __init__(
        self,
        queue: asyncio.Queue[ItemType],
        loop: asyncio.AbstractEventLoop,
    ):
        self.queue = queue
        self.loop = loop

    async def async_get(self) -> ItemType:
        return await self.queue.get()

    def get(self) -> ItemType:
        res = asyncio.run_coroutine_threadsafe(self.async_get(), self.loop)
        return res.result()

    def get_timeout(self, timeout_flag: asyncio.Event) -> Optional[ItemType]:
        tasks = [
            asyncio.ensure_future(self.async_get(), loop=self.loop),
            asyncio.ensure_future(timeout_flag.wait(), loop=self.loop),
        ]
        done, pending = asyncio.run_coroutine_threadsafe(
            asyncio.wait(
                tasks,
                return_when=asyncio.FIRST_COMPLETED,
            ),
            self.loop,
        ).result()
        for task in pending:
            task.cancel()
        result = list(done)[0].result()
        timeout_flag.clear()
        if result is True:
            return None
        else:
            return result

    async def async_put(self, item: ItemType):
        await self.queue.put(item)

    def put(self, item: ItemType):
        task = asyncio.run_coroutine_threadsafe(self.queue.put(item), self.loop)
        task.result()

    def empty(self):
        return self.queue.empty()

    def join(self):
        task = asyncio.run_coroutine_threadsafe(self.queue.join(), self.loop)
        task.result()

    async def async_join(self):
        await self.queue.join()


class _EnvPlayer(Player):
    battle_queue: _AsyncQueue[AbstractBattle]
    order_queue: _AsyncQueue[BattleOrder]

    def __init__(self, **kwargs: Any):
        super().__init__(**kwargs)
        self.battle_queue = _AsyncQueue(
            create_in_poke_loop(asyncio.Queue, self.ps_client.loop, 1),
            self.ps_client.loop,
        )
        self.order_queue = _AsyncQueue(
            create_in_poke_loop(asyncio.Queue, self.ps_client.loop, 1),
            self.ps_client.loop,
        )
        self.battle: Optional[AbstractBattle] = None
        self.waiting = False

    def choose_move(self, battle: AbstractBattle) -> Awaitable[BattleOrder]:
        return self._env_move(battle)

    async def _env_move(self, battle: AbstractBattle) -> BattleOrder:
        if not self.battle or self.battle.finished:
            self.battle = battle
        if not self.battle == battle:
            raise RuntimeError("Using different battles for queues")
        await self.battle_queue.async_put(battle)
        self.waiting = True
        action = await self.order_queue.async_get()
        self.waiting = False
        return action

    def _battle_finished_callback(self, battle: AbstractBattle):
        asyncio.run_coroutine_threadsafe(
            self.battle_queue.async_put(battle), self.ps_client.loop
        )


class PokeEnv(ParallelEnv[str, ObsType, ActionType]):
    """
    Base class implementing the Gymnasium API on the main thread.
    """

    _INIT_RETRIES = 100
    _TIME_BETWEEN_RETRIES = 0.5
    _SWITCH_CHALLENGE_TASK_RETRIES = 30
    _TIME_BETWEEN_SWITCH_RETRIES = 1

    def __init__(
        self,
        *,
        account_configuration1: Optional[AccountConfiguration] = None,
        account_configuration2: Optional[AccountConfiguration] = None,
        avatar: Optional[int] = None,
        battle_format: str = "gen8randombattle",
        log_level: Optional[int] = None,
        save_replays: Union[bool, str] = False,
        server_configuration: Optional[
            ServerConfiguration
        ] = LocalhostServerConfiguration,
        accept_open_team_sheet: Optional[bool] = False,
        start_timer_on_battle_start: bool = False,
        start_listening: bool = True,
        open_timeout: Optional[float] = 10.0,
        ping_interval: Optional[float] = 20.0,
        ping_timeout: Optional[float] = 20.0,
        team: Optional[Union[str, Teambuilder]] = None,
        fake: bool = False,
        strict: bool = True,
    ):
        """
        :param account_configuration: Player configuration. If empty, defaults to an
            automatically generated username with no password. This option must be set
            if the server configuration requires authentication.
        :type account_configuration: AccountConfiguration, optional
        :param avatar: Player avatar id. Optional.
        :type avatar: int, optional
        :param battle_format: Name of the battle format this player plays. Defaults to
            gen8randombattle.
        :type battle_format: Optional, str. Default to randombattles, with specifics
            varying per class.
        :param log_level: The player's logger level.
        :type log_level: int. Defaults to logging's default level.
        :param save_replays: Whether to save battle replays. Can be a boolean, where
            True will lead to replays being saved in a potentially new /replay folder,
            or a string representing a folder where replays will be saved.
        :type save_replays: bool or str
        :param server_configuration: Server configuration. Defaults to Localhost Server
            Configuration.
        :type server_configuration: ServerConfiguration, optional
        :param start_listening: Whether to start listening to the server. Defaults to
            True.
        :type start_listening: bool
        :param accept_open_team_sheet: Whether to automatically start the battle with
            open team sheets on. Defaults to False.
        :param start_timer_on_battle_start: Whether to automatically start the battle
            timer on battle start. Defaults to False.
        :type start_timer_on_battle_start: bool
        :param open_timeout: How long to wait for a timeout when connecting the socket
            (important for backend websockets.
            Increase only if timeouts occur during runtime).
            If None connect will never time out.
        :type open_timeout: float, optional
        :param ping_interval: How long between keepalive pings (Important for backend
            websockets). If None, disables keepalive entirely.
        :type ping_interval: float, optional
        :param ping_timeout: How long to wait for a timeout of a specific ping
            (important for backend websockets.
            Increase only if timeouts occur during runtime).
            If None pings will never time out.
        :type ping_timeout: float, optional
        :param team: The team to use for formats requiring a team. Can be a showdown
            team string, a showdown packed team string, of a ShowdownTeam object.
            Defaults to None.
        :type team: str or Teambuilder, optional
        :param fake: If true, action-order converters will try to avoid returning a default
            output if at all possible, even if the output isn't a legal decision. Defaults
            to False.
        :type fake: bool
        :param strict: If true, action-order converters will throw an error if the move is
            illegal. Otherwise, it will return default. Defaults to True.
        :type: strict: bool
        """
        self._account_configuration1 = account_configuration1
        self._account_configuration2 = account_configuration2
        self._avatar = avatar
        self._battle_format = battle_format
        self._log_level = log_level
        self._save_replays = save_replays
        self._server_configuration = server_configuration
        self._accept_open_team_sheet = accept_open_team_sheet
        self._start_timer_on_battle_start = start_timer_on_battle_start
        self._start_listening = start_listening
        self._open_timeout = open_timeout
        self._ping_interval = ping_interval
        self._ping_timeout = ping_timeout
        self._team = team
        self._fake = fake
        self._strict = strict
        self.loop = asyncio.new_event_loop()
        Thread(target=self.loop.run_forever, daemon=True).start()
        self.agent1 = _EnvPlayer(
            account_configuration=account_configuration1,
            avatar=avatar,
            battle_format=battle_format,
            log_level=log_level,
            max_concurrent_battles=1,
            save_replays=save_replays,
            server_configuration=server_configuration,
            accept_open_team_sheet=accept_open_team_sheet,
            start_timer_on_battle_start=start_timer_on_battle_start,
            start_listening=start_listening,
            open_timeout=open_timeout,
            ping_interval=ping_interval,
            ping_timeout=ping_timeout,
            loop=self.loop,
            team=team,
        )
        self.agent2 = _EnvPlayer(
            account_configuration=account_configuration2,
            avatar=avatar,
            battle_format=battle_format,
            log_level=log_level,
            max_concurrent_battles=1,
            save_replays=save_replays,
            server_configuration=server_configuration,
            accept_open_team_sheet=accept_open_team_sheet,
            start_timer_on_battle_start=start_timer_on_battle_start,
            start_listening=start_listening,
            open_timeout=open_timeout,
            ping_interval=ping_interval,
            ping_timeout=ping_timeout,
            loop=self.loop,
            team=team,
        )
        self.agents: List[str] = []
        self.possible_agents = [self.agent1.username, self.agent2.username]
<<<<<<< HEAD
        self._current_battle1: Optional[AbstractBattle] = None
        self._current_battle2: Optional[AbstractBattle] = None
        self._np_random: Optional[Generator] = None
=======
        self.battle1: Optional[AbstractBattle] = None
        self.battle2: Optional[AbstractBattle] = None
        self.fake = fake
        self.strict = strict
>>>>>>> ab43ab0f
        self._reward_buffer: WeakKeyDictionary[AbstractBattle, float] = (
            WeakKeyDictionary()
        )
        self._challenge_task: Optional[Future[Any]] = None

    def __getstate__(self) -> Dict[str, Any]:
        state = self.__dict__.copy()
        state["loop"] = None
        state["agent1"] = None
        state["agent2"] = None
        state["_reward_buffer"] = None
        state["_challenge_task"] = None
        return state

    def __setstate__(self, state: Dict[str, Any]):
        self.__dict__.update(state)
        self.loop = asyncio.new_event_loop()
        Thread(target=self.loop.run_forever, daemon=True).start()
        self.agent1 = _EnvPlayer(
            account_configuration=self._account_configuration1,
            avatar=self._avatar,
            battle_format=self._battle_format,
            log_level=self._log_level,
            max_concurrent_battles=1,
            save_replays=self._save_replays,
            server_configuration=self._server_configuration,
            accept_open_team_sheet=self._accept_open_team_sheet,
            start_timer_on_battle_start=self._start_timer_on_battle_start,
            start_listening=self._start_listening,
            open_timeout=self._open_timeout,
            ping_interval=self._ping_interval,
            ping_timeout=self._ping_timeout,
            loop=self.loop,
            team=self._team,
        )
        self.agent2 = _EnvPlayer(
            account_configuration=self._account_configuration2,
            avatar=self._avatar,
            battle_format=self._battle_format,
            log_level=self._log_level,
            max_concurrent_battles=1,
            save_replays=self._save_replays,
            server_configuration=self._server_configuration,
            accept_open_team_sheet=self._accept_open_team_sheet,
            start_timer_on_battle_start=self._start_timer_on_battle_start,
            start_listening=self._start_listening,
            ping_interval=self._ping_interval,
            ping_timeout=self._ping_timeout,
            loop=self.loop,
            team=self._team,
        )
        self.agents = [self.agent1.username, self.agent2.username]
        self.possible_agents = [self.agent1.username, self.agent2.username]
        self.observation_spaces: Dict[str, Space[ObsType]] = {
            self.possible_agents[i]: list(self.observation_spaces.values())[i]
            for i in range(len(self.possible_agents))
        }
        self.action_spaces: Dict[str, Space[ActionType]] = {
            self.possible_agents[i]: list(self.action_spaces.values())[i]
            for i in range(len(self.possible_agents))
        }
        self._reward_buffer = WeakKeyDictionary()

    ###################################################################################
    # PettingZoo API
    # https://pettingzoo.farama.org/api/parallel/#parallelenv

    def step(self, actions: Dict[str, ActionType]) -> Tuple[
        Dict[str, ObsType],
        Dict[str, float],
        Dict[str, bool],
        Dict[str, bool],
        Dict[str, Dict[str, Any]],
    ]:
        assert self.battle1 is not None
        assert self.battle2 is not None
        if self.battle1.finished:
            raise RuntimeError("Battle is already finished, call reset")
        if self.agent1.waiting:
            order1 = self.action_to_order(
                actions[self.agents[0]],
<<<<<<< HEAD
                self.agent1.battle,
                fake=self._fake,
                strict=self._strict,
=======
                self.battle1,
                fake=self.fake,
                strict=self.strict,
>>>>>>> ab43ab0f
            )
            self.agent1.order_queue.put(order1)
        if self.agent2.waiting:
            order2 = self.action_to_order(
                actions[self.agents[1]],
<<<<<<< HEAD
                self.agent2.battle,
                fake=self._fake,
                strict=self._strict,
=======
                self.battle2,
                fake=self.fake,
                strict=self.strict,
>>>>>>> ab43ab0f
            )
            self.agent2.order_queue.put(order2)
        battle1 = (
            self.agent1.battle_queue.get_timeout(self.agent2.trying_again)
            or self.battle1
        )
        battle2 = (
            self.agent2.battle_queue.get_timeout(self.agent1.trying_again)
            or self.battle2
        )
        observations = {
            self.agents[0]: self.embed_battle(battle1),
            self.agents[1]: self.embed_battle(battle2),
        }
        reward = {
            self.agents[0]: self.calc_reward(battle1),
            self.agents[1]: self.calc_reward(battle2),
        }
        term1, trunc1 = self.calc_term_trunc(battle1)
        term2, trunc2 = self.calc_term_trunc(battle2)
        terminated = {self.agents[0]: term1, self.agents[1]: term2}
        truncated = {self.agents[0]: trunc1, self.agents[1]: trunc2}
        if battle1.finished:
            self.agents = []
        return observations, reward, terminated, truncated, self.get_additional_info()

    def reset(
        self,
        seed: Optional[int] = None,
        options: Optional[Dict[str, Any]] = None,
    ) -> Tuple[Dict[str, ObsType], Dict[str, Dict[str, Any]]]:
        self.agents = [self.agent1.username, self.agent2.username]
<<<<<<< HEAD
        if seed is not None:
            self._np_random, seed = seeding.np_random(seed)
        if self._current_battle1 and not self._current_battle1.finished:
            assert self._current_battle2 is not None
            if self.agent1.waiting and not self._current_battle1._wait:
=======
        # TODO: use the seed
        if self.battle1 and not self.battle1.finished:
            assert self.battle2 is not None
            if self.agent1.waiting and not self.battle1._wait:
>>>>>>> ab43ab0f
                self.agent1.order_queue.put(ForfeitBattleOrder())
                if self.agent2.waiting:
                    self.agent2.order_queue.put(DefaultBattleOrder())
            elif self.agent2.waiting and not self.battle2._wait:
                self.agent2.order_queue.put(ForfeitBattleOrder())
                if self.agent1.waiting:
                    self.agent1.order_queue.put(DefaultBattleOrder())
            self.agent1.battle_queue.get()
            self.agent2.battle_queue.get()
        self._challenge_task = asyncio.run_coroutine_threadsafe(
            self.agent1.battle_against(self.agent2, n_battles=1), self.loop
        )
        if not self.agent1.battle or not self.agent2.battle:
            count = self._INIT_RETRIES
            while not self.agent1.battle or not self.agent2.battle:
                if count == 0:
                    raise RuntimeError("Agent is not challenging")
                count -= 1
                time.sleep(self._TIME_BETWEEN_RETRIES)
        self.battle1 = self.agent1.battle_queue.get()
        self.battle2 = self.agent2.battle_queue.get()
        while self.battle1 != self.agent1.battle:
            self.battle1 = self.agent1.battle_queue.get()
        while self.battle2 != self.agent2.battle:
            self.battle2 = self.agent2.battle_queue.get()
        observations = {
            self.agents[0]: self.embed_battle(self.battle1),
            self.agents[1]: self.embed_battle(self.battle2),
        }
        return observations, self.get_additional_info()

    def render(self, mode: str = "human"):
        if self.battle1 is not None:
            print(
                "  Turn %4d. | [%s][%3d/%3dhp] %10.10s - %10.10s [%3d%%hp][%s]"
                % (
                    self.battle1.turn,
                    "".join(
                        [
                            "⦻" if mon.fainted else "●"
                            for mon in self.battle1.team.values()
                        ]
                    ),
                    self.battle1.active_pokemon.current_hp or 0,
                    self.battle1.active_pokemon.max_hp or 0,
                    self.battle1.active_pokemon.species,
                    self.battle1.opponent_active_pokemon.species,
                    self.battle1.opponent_active_pokemon.current_hp or 0,
                    "".join(
                        [
                            "⦻" if mon.fainted else "●"
                            for mon in self.battle1.opponent_team.values()
                        ]
                    ),
                ),
                end="\n" if self.battle1.finished else "\r",
            )

    def close(self, purge: bool = True):
        if self.battle1 is None or self.battle1.finished:
            time.sleep(1)
            if self.battle1 != self.agent1.battle:
                self.battle1 = self.agent1.battle
        if self.battle2 is None or self.battle2.finished:
            time.sleep(1)
            if self.battle2 != self.agent2.battle:
                self.battle2 = self.agent2.battle
        closing_task = asyncio.run_coroutine_threadsafe(
            self._stop_challenge_loop(purge=purge), self.loop
        )
        closing_task.result()

    def observation_space(self, agent: str) -> Space[ObsType]:
        return self.observation_spaces[agent]

    def action_space(self, agent: str) -> Space[ActionType]:
        return self.action_spaces[agent]

    ###################################################################################
    # Abstract methods

    @abstractmethod
    def calc_reward(self, battle: AbstractBattle) -> float:
        """
        Returns the reward for the current battle state.

        :param battle: The current battle state.
        :type battle: AbstractBattle

        :return: The reward for battle.
        :rtype: float
        """
        pass

    @abstractmethod
    def embed_battle(self, battle: AbstractBattle) -> ObsType:
        """
        Returns the embedding of the current battle state in a format compatible with
        the Gymnasium API.

        :param battle: The current battle state.
        :type battle: AbstractBattle

        :return: The embedding of the current battle state.
        """
        pass

    @staticmethod
    @abstractmethod
    def action_to_order(
        action: ActionType, battle: Any, fake: bool = False, strict: bool = True
    ) -> BattleOrder:
        """
        Returns the BattleOrder relative to the given action.

        :param action: The action to take.
        :type action: ActionType
        :param battle: The current battle state
        :type battle: AbstractBattle

        :return: The battle order for the given action in context of the current battle.
        :rtype: BattleOrder
        """
        pass

    @staticmethod
    @abstractmethod
    def order_to_action(
        order: BattleOrder, battle: Any, fake: bool = False, strict: bool = True
    ) -> ActionType:
        """
        Returns the action relative to the given BattleOrder.

        :param order: The order to take.
        :type order: BattleOrder
        :param battle: The current battle state
        :type battle: AbstractBattle

        :return: The action for the given battle order in context of the current battle.
        :rtype: ActionType
        """
        pass

    ###################################################################################
    # Helper methods

    def reward_computing_helper(
        self,
        battle: AbstractBattle,
        *,
        fainted_value: float = 0.0,
        hp_value: float = 0.0,
        number_of_pokemons: int = 6,
        starting_value: float = 0.0,
        status_value: float = 0.0,
        victory_value: float = 1.0,
    ) -> float:
        """A helper function to compute rewards.

        The reward is computed by computing the value of a game state, and by comparing
        it to the last state.

        State values are computed by weighting different factor. Fainted pokemons,
        their remaining HP, inflicted statuses and winning are taken into account.

        For instance, if the last time this function was called for battle A it had
        a state value of 8 and this call leads to a value of 9, the returned reward will
        be 9 - 8 = 1.

        Consider a single battle where each player has 6 pokemons. No opponent pokemon
        has fainted, but our team has one fainted pokemon. Three opposing pokemons are
        burned. We have one pokemon missing half of its HP, and our fainted pokemon has
        no HP left.

        The value of this state will be:

        - With fainted value: 1, status value: 0.5, hp value: 1:
            = - 1 (fainted) + 3 * 0.5 (status) - 1.5 (our hp) = -1
        - With fainted value: 3, status value: 0, hp value: 1:
            = - 3 + 3 * 0 - 1.5 = -4.5

        :param battle: The battle for which to compute rewards.
        :type battle: AbstractBattle
        :param fainted_value: The reward weight for fainted pokemons. Defaults to 0.
        :type fainted_value: float
        :param hp_value: The reward weight for hp per pokemon. Defaults to 0.
        :type hp_value: float
        :param number_of_pokemons: The number of pokemons per team. Defaults to 6.
        :type number_of_pokemons: int
        :param starting_value: The default reference value evaluation. Defaults to 0.
        :type starting_value: float
        :param status_value: The reward value per non-fainted status. Defaults to 0.
        :type status_value: float
        :param victory_value: The reward value for winning. Defaults to 1.
        :type victory_value: float
        :return: The reward.
        :rtype: float
        """
        if battle not in self._reward_buffer:
            self._reward_buffer[battle] = starting_value
        current_value = 0.0

        for mon in battle.team.values():
            current_value += mon.current_hp_fraction * hp_value
            if mon.fainted:
                current_value -= fainted_value
            elif mon.status is not None:
                current_value -= status_value

        current_value += (number_of_pokemons - len(battle.team)) * hp_value

        for mon in battle.opponent_team.values():
            current_value -= mon.current_hp_fraction * hp_value
            if mon.fainted:
                current_value += fainted_value
            elif mon.status is not None:
                current_value += status_value

        current_value -= (number_of_pokemons - len(battle.opponent_team)) * hp_value

        if battle.won:
            current_value += victory_value
        elif battle.lost:
            current_value -= victory_value

        to_return = current_value - self._reward_buffer[battle]
        self._reward_buffer[battle] = current_value

        return to_return

    def reset_env(self):
        """
        Resets the environment to an inactive state: it will forfeit all unfinished
        battles, reset the internal battle tracker and optionally change the next
        opponent and restart the challenge loop.

        :param opponent: The opponent to use for the next battles. If empty it
            will not change opponent.
        :type opponent: Player or str, optional
        :param restart: If True the challenge loop will be restarted before returning,
            otherwise the challenge loop will be left inactive and can be
            started manually.
        :type restart: bool
        """
        self.close(purge=False)
        self.reset_battles()

    def get_additional_info(self) -> Dict[str, Dict[str, Any]]:
        """
        Returns additional info for the reset method.
        Override only if you really need it.

        :return: Additional information as a Dict
        :rtype: Dict
        """
        return {self.possible_agents[0]: {}, self.possible_agents[1]: {}}

    @staticmethod
    def calc_term_trunc(battle: AbstractBattle):
        terminated = False
        truncated = False
        if battle.finished:
            size = battle.team_size
            remaining_mons = size - len(
                [mon for mon in battle.team.values() if mon.fainted]
            )
            remaining_opponent_mons = size - len(
                [mon for mon in battle.opponent_team.values() if mon.fainted]
            )
            if (remaining_mons == 0) != (remaining_opponent_mons == 0):
                terminated = True
            else:
                truncated = True
        return terminated, truncated

    def background_send_challenge(self, username: str):
        """
        Sends a single challenge specified player. The function immediately returns
        to allow use of the Gymnasium API.

        :param username: The username of the player to challenge.
        :type username: str
        """
        if self._challenge_task and not self._challenge_task.done():
            raise RuntimeError(
                "Agent is already challenging opponents with the challenging loop. "
                "Try to call 'await agent.stop_challenge_loop()' to clear the task."
            )
        self._challenge_task = asyncio.run_coroutine_threadsafe(
            self.agent1.send_challenges(username, 1), self.loop
        )

    def background_accept_challenge(self, username: str):
        """
        Accepts a single challenge specified player. The function immediately returns
        to allow use of the Gymnasium API.

        :param username: The username of the player to challenge.
        :type username: str
        """
        if self._challenge_task and not self._challenge_task.done():
            raise RuntimeError(
                "Agent is already challenging opponents with the challenging loop. "
                "Try to call 'await agent.stop_challenge_loop()' to clear the task."
            )
        self._challenge_task = asyncio.run_coroutine_threadsafe(
            self.agent1.accept_challenges(username, 1, self.agent1.next_team),
            self.loop,
        )

    async def _ladder_loop(self, n_challenges: Optional[int] = None):
        if n_challenges:
            if n_challenges <= 0:
                raise ValueError(
                    f"Number of challenges must be > 0. Got {n_challenges}"
                )
            for _ in range(n_challenges):
                await self.agent1.ladder(1)
        else:
            while self._keep_challenging:
                await self.agent1.ladder(1)

    def start_laddering(self, n_challenges: Optional[int] = None):
        """
        Starts the laddering loop.

        :param n_challenges: The number of ladder games to play. If empty it
            will run until stopped.
        :type n_challenges: int, optional
        """
        if self._challenge_task and not self._challenge_task.done():
            count = self._SWITCH_CHALLENGE_TASK_RETRIES
            while not self._challenge_task.done():
                if count == 0:
                    raise RuntimeError("Agent is already challenging")
                count -= 1
                time.sleep(self._TIME_BETWEEN_SWITCH_RETRIES)
        if not n_challenges:
            self._keep_challenging = True
        self._challenge_task = asyncio.run_coroutine_threadsafe(
            self._ladder_loop(n_challenges), self.loop
        )

    async def _stop_challenge_loop(
        self, force: bool = True, wait: bool = True, purge: bool = False
    ):
        self._keep_challenging = False

        if force:
            if self.battle1 and not self.battle1.finished:
                assert self.battle2 is not None
                if not (
                    self.agent1.order_queue.empty() and self.agent2.order_queue.empty()
                ):
                    await asyncio.sleep(2)
                    if not (
                        self.agent1.order_queue.empty()
                        and self.agent2.order_queue.empty()
                    ):
                        raise RuntimeError(
                            "The agent is still sending actions. "
                            "Use this method only when training or "
                            "evaluation are over."
                        )
                if not self.agent1.battle_queue.empty():
                    await self.agent1.battle_queue.async_get()
                if not self.agent2.battle_queue.empty():
                    await self.agent2.battle_queue.async_get()
                if self.agent1.waiting and not self.battle1._wait:
                    await self.agent1.order_queue.async_put(ForfeitBattleOrder())
                    if self.agent2.waiting:
                        await self.agent2.order_queue.async_put(DefaultBattleOrder())
                elif self.agent2.waiting and not self.battle2._wait:
                    await self.agent2.order_queue.async_put(ForfeitBattleOrder())
                    if self.agent1.waiting:
                        await self.agent1.order_queue.async_put(DefaultBattleOrder())

        if wait and self._challenge_task:
            while not self._challenge_task.done():
                await asyncio.sleep(1)
            self._challenge_task.result()

        self._challenge_task = None
        self.battle1 = None
        self.battle2 = None
        self.agent1.battle = None
        self.agent2.battle = None
        while not self.agent1.order_queue.empty():
            await self.agent1.order_queue.async_get()
        while not self.agent2.order_queue.empty():
            await self.agent2.order_queue.async_get()
        while not self.agent1.battle_queue.empty():
            await self.agent1.battle_queue.async_get()
        while not self.agent2.battle_queue.empty():
            await self.agent2.battle_queue.async_get()

        if purge:
            self.reset_battles()

    def reset_battles(self):
        """Resets the player's inner battle tracker."""
        self.agent1.reset_battles()
        self.agent2.reset_battles()

    def done(self, timeout: Optional[int] = None) -> bool:
        """
        Returns True if the task is done or is done after the timeout, false otherwise.

        :param timeout: The amount of time to wait for if the task is not already done.
            If empty it will wait until the task is done.
        :type timeout: int, optional

        :return: True if the task is done or if the task gets completed after the
            timeout.
        :rtype: bool
        """
        if self._challenge_task is None:
            return True
        if timeout is None:
            self._challenge_task.result()
            return True
        if self._challenge_task.done():
            return True
        time.sleep(timeout)
        return self._challenge_task.done()<|MERGE_RESOLUTION|>--- conflicted
+++ resolved
@@ -266,16 +266,9 @@
         )
         self.agents: List[str] = []
         self.possible_agents = [self.agent1.username, self.agent2.username]
-<<<<<<< HEAD
-        self._current_battle1: Optional[AbstractBattle] = None
-        self._current_battle2: Optional[AbstractBattle] = None
-        self._np_random: Optional[Generator] = None
-=======
         self.battle1: Optional[AbstractBattle] = None
         self.battle2: Optional[AbstractBattle] = None
-        self.fake = fake
-        self.strict = strict
->>>>>>> ab43ab0f
+        self._np_random: Optional[Generator] = None
         self._reward_buffer: WeakKeyDictionary[AbstractBattle, float] = (
             WeakKeyDictionary()
         )
@@ -357,29 +350,17 @@
         if self.agent1.waiting:
             order1 = self.action_to_order(
                 actions[self.agents[0]],
-<<<<<<< HEAD
-                self.agent1.battle,
+                self.battle1,
                 fake=self._fake,
                 strict=self._strict,
-=======
-                self.battle1,
-                fake=self.fake,
-                strict=self.strict,
->>>>>>> ab43ab0f
             )
             self.agent1.order_queue.put(order1)
         if self.agent2.waiting:
             order2 = self.action_to_order(
                 actions[self.agents[1]],
-<<<<<<< HEAD
-                self.agent2.battle,
+                self.battle2,
                 fake=self._fake,
                 strict=self._strict,
-=======
-                self.battle2,
-                fake=self.fake,
-                strict=self.strict,
->>>>>>> ab43ab0f
             )
             self.agent2.order_queue.put(order2)
         battle1 = (
@@ -412,18 +393,11 @@
         options: Optional[Dict[str, Any]] = None,
     ) -> Tuple[Dict[str, ObsType], Dict[str, Dict[str, Any]]]:
         self.agents = [self.agent1.username, self.agent2.username]
-<<<<<<< HEAD
         if seed is not None:
             self._np_random, seed = seeding.np_random(seed)
-        if self._current_battle1 and not self._current_battle1.finished:
-            assert self._current_battle2 is not None
-            if self.agent1.waiting and not self._current_battle1._wait:
-=======
-        # TODO: use the seed
         if self.battle1 and not self.battle1.finished:
             assert self.battle2 is not None
             if self.agent1.waiting and not self.battle1._wait:
->>>>>>> ab43ab0f
                 self.agent1.order_queue.put(ForfeitBattleOrder())
                 if self.agent2.waiting:
                     self.agent2.order_queue.put(DefaultBattleOrder())
