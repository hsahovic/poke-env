"""This module defines a base class for players.
"""

from __future__ import annotations

import asyncio
import random
from abc import ABC, abstractmethod
from asyncio import Condition, Event, Queue, Semaphore
from logging import Logger
from time import perf_counter
from typing import Any, Awaitable, Dict, List, Optional, Union

import orjson

from poke_env.concurrency import create_in_poke_loop, handle_threaded_coroutines
from poke_env.data import GenData, to_id_str
from poke_env.environment.abstract_battle import AbstractBattle
from poke_env.environment.battle import Battle
from poke_env.environment.double_battle import DoubleBattle
from poke_env.environment.move import Move
from poke_env.environment.pokemon import Pokemon
from poke_env.environment.pokemon_gender import PokemonGender
from poke_env.environment.pokemon_type import PokemonType
from poke_env.exceptions import ShowdownException
from poke_env.player.battle_order import (
    BattleOrder,
    DefaultBattleOrder,
    DoubleBattleOrder,
)
from poke_env.ps_client import PSClient
from poke_env.ps_client.account_configuration import (
    CONFIGURATION_FROM_PLAYER_COUNTER,
    AccountConfiguration,
)
from poke_env.ps_client.server_configuration import (
    LocalhostServerConfiguration,
    ServerConfiguration,
)
from poke_env.teambuilder.constant_teambuilder import ConstantTeambuilder
from poke_env.teambuilder.teambuilder import Teambuilder


class Player(ABC):
    """
    Base class for players.
    """

    MESSAGES_TO_IGNORE = {"t:", "expire", "uhtmlchange"}

    # When an error resulting from an invalid choice is made, the next order has this
    # chance of being showdown's default order to prevent infinite loops
    DEFAULT_CHOICE_CHANCE = 1 / 1000

    def __init__(
        self,
        account_configuration: Optional[AccountConfiguration] = None,
        *,
        avatar: Optional[str] = None,
        battle_format: str = "gen9randombattle",
        log_level: Optional[int] = None,
        max_concurrent_battles: int = 1,
        accept_open_team_sheet: bool = False,
        save_replays: Union[bool, str] = False,
        server_configuration: Optional[ServerConfiguration] = None,
        start_timer_on_battle_start: bool = False,
        start_listening: bool = True,
        open_timeout: Optional[float] = 10.0,
        ping_interval: Optional[float] = 20.0,
        ping_timeout: Optional[float] = 20.0,
        team: Optional[Union[str, Teambuilder]] = None,
    ):
        """
        :param account_configuration: Player configuration. If empty, defaults to an
            automatically generated username with no password. This option must be set
            if the server configuration requires authentication.
        :type account_configuration: AccountConfiguration, optional
        :param avatar: Player avatar name. Optional.
        :type avatar: str, optional
        :param battle_format: Name of the battle format this player plays. Defaults to
            gen9randombattle.
        :type battle_format: str
        :param log_level: The player's logger level.
        :type log_level: int. Defaults to logging's default level.
        :param max_concurrent_battles: Maximum number of battles this player will play
            concurrently. If 0, no limit will be applied. Defaults to 1.
        :type max_concurrent_battles: int
        :param accept_open_team_sheet: Boolean to define whether we want to accept or reject open team
            sheet requests
        :type accept_open_team_sheet: bool
        :param save_replays: Whether to save battle replays. Can be a boolean, where
            True will lead to replays being saved in a potentially new /replay folder,
            or a string representing a folder where replays will be saved.
        :type save_replays: bool or str
        :param server_configuration: Server configuration. Defaults to Localhost Server
            Configuration.
        :type server_configuration: ServerConfiguration, optional
        :param start_listening: Whether to start listening to the server. Defaults to
            True.
        :type start_listening: bool
        :param open_timeout: How long to wait for a timeout when connecting the socket
            (important for backend websockets.
            Increase only if timeouts occur during runtime).
            If None connect will never time out.
        :type open_timeout: float, optional
        :param ping_interval: How long between keepalive pings (Important for backend
            websockets). If None, disables keepalive entirely.
        :type ping_interval: float, optional
        :param ping_timeout: How long to wait for a timeout of a specific ping
            (important for backend websockets.
            Increase only if timeouts occur during runtime).
            If None pings will never time out.
        :type ping_timeout: float, optional
        :param start_timer_on_battle_start: Whether to automatically start the battle
            timer on battle start. Defaults to False.
        :type start_timer_on_battle_start: bool
        :param team: The team to use for formats requiring a team. Can be a showdown
            team string, a showdown packed team string, of a ShowdownTeam object.
            Defaults to None.
        :type team: str or Teambuilder, optional
        """
        if account_configuration is None:
            account_configuration = self._create_account_configuration()

        if server_configuration is None:
            server_configuration = LocalhostServerConfiguration

        self.ps_client = PSClient(
            account_configuration=account_configuration,
            avatar=avatar,
            log_level=log_level,
            server_configuration=server_configuration,
            start_listening=start_listening,
            open_timeout=open_timeout,
            ping_interval=ping_interval,
            ping_timeout=ping_timeout,
        )

        self.ps_client._handle_battle_message = self._handle_battle_message  # type: ignore
        self.ps_client._update_challenges = self._update_challenges  # type: ignore
        self.ps_client._handle_challenge_request = self._handle_challenge_request  # type: ignore

        self._format: str = battle_format
        self._max_concurrent_battles: int = max_concurrent_battles
        self._save_replays = save_replays
        self._start_timer_on_battle_start: bool = start_timer_on_battle_start
        self._accept_open_team_sheet: bool = accept_open_team_sheet

        self._battles: Dict[str, AbstractBattle] = {}
        self._battle_semaphore: Semaphore = create_in_poke_loop(Semaphore, 0)

        self._battle_start_condition: Condition = create_in_poke_loop(Condition)
        self._battle_count_queue: Queue[Any] = create_in_poke_loop(
            Queue, max_concurrent_battles
        )
        self._battle_end_condition: Condition = create_in_poke_loop(Condition)
        self._challenge_queue: Queue[Any] = create_in_poke_loop(Queue)
        self._team: Optional[Teambuilder] = None

        if isinstance(team, Teambuilder):
            self._team = team
        elif isinstance(team, str):
            self._team = ConstantTeambuilder(team)

        self.logger.debug("Player initialisation finished")

    def _create_account_configuration(self) -> AccountConfiguration:
        key = type(self).__name__
        CONFIGURATION_FROM_PLAYER_COUNTER.update([key])
        username = "%s %d" % (key, CONFIGURATION_FROM_PLAYER_COUNTER[key])
        if len(username) > 18:
            username = "%s %d" % (
                key[: 18 - len(username)],
                CONFIGURATION_FROM_PLAYER_COUNTER[key],
            )
        return AccountConfiguration(username, None)

    def _battle_finished_callback(self, battle: AbstractBattle):
        pass

    def update_team(self, team: Union[Teambuilder, str]):
        """Updates the team used by the player.

        :param team: The new team to use.
        :type team: str or Teambuilder
        """
        if isinstance(team, Teambuilder):
            self._team = team
        else:
            self._team = ConstantTeambuilder(team)

    async def _create_battle(self, split_message: List[str]) -> AbstractBattle:
        """Returns battle object corresponding to received message.

        :param split_message: The battle initialisation message.
        :type split_message: List[str]
        :return: The corresponding battle object.
        :rtype: AbstractBattle
        """
        # We check that the battle has the correct format
        if split_message[1] == self._format and len(split_message) >= 2:
            # Battle initialisation
            battle_tag = "-".join(split_message)[1:]

            if battle_tag in self._battles:
                return self._battles[battle_tag]
            else:
                gen = GenData.from_format(self._format).gen
                if self.format_is_doubles:
                    battle: AbstractBattle = DoubleBattle(
                        battle_tag=battle_tag,
                        username=self.username,
                        logger=self.logger,
                        save_replays=self._save_replays,
                        gen=gen,
                    )
                else:
                    battle = Battle(
                        battle_tag=battle_tag,
                        username=self.username,
                        logger=self.logger,
                        gen=gen,
                        save_replays=self._save_replays,
                    )

                # Add our team as teampreview_team, as part of battle initialisation
                if isinstance(self._team, ConstantTeambuilder):
                    battle.teampreview_team = set(
                        [
                            Pokemon(gen=gen, teambuilder=tb_mon)
                            for tb_mon in self._team.team
                        ]
                    )

                await self._battle_count_queue.put(None)
                if battle_tag in self._battles:
                    await self._battle_count_queue.get()
                    return self._battles[battle_tag]
                async with self._battle_start_condition:
                    self._battle_semaphore.release()
                    self._battle_start_condition.notify_all()
                    self._battles[battle_tag] = battle

                if self._start_timer_on_battle_start:
                    await self.ps_client.send_message("/timer on", battle.battle_tag)

                if "vgc" in self.format:
                    if self.accept_open_team_sheet:
                        await self.ps_client.send_message(
                            "/acceptopenteamsheets", room=battle_tag
                        )
                    else:
                        await self.ps_client.send_message(
                            "/rejectopenteamsheets", room=battle_tag
                        )

                return battle
        else:
            self.logger.critical(
                "Unmanaged battle initialisation message received: %s", split_message
            )
            raise ShowdownException()

    async def _get_battle(self, battle_tag: str) -> AbstractBattle:
        battle_tag = battle_tag[1:]
        while True:
            if battle_tag in self._battles:
                return self._battles[battle_tag]
            async with self._battle_start_condition:
                await self._battle_start_condition.wait()

    async def _handle_battle_message(self, split_messages: List[List[str]]):
        """Handles a battle message.

        :param split_message: The received battle message.
        :type split_message: str
        """
        # Battle messages can be multiline
        will_move = False
        from_teampreview_request = False
        maybe_default_order = False
        if (
            len(split_messages) > 1
            and len(split_messages[1]) > 1
            and split_messages[1][1] == "init"
        ):
            battle_info = split_messages[0][0].split("-")
            battle = await self._create_battle(battle_info)
        else:
            battle = await self._get_battle(split_messages[0][0])

        for split_message in split_messages[1:]:
            if len(split_message) <= 1:
                continue
            elif split_message[1] == "":
                battle.parse_message(split_message)
            elif split_message[1] in self.MESSAGES_TO_IGNORE:
                pass
            elif split_message[1] == "request":
                if split_message[2]:
                    request = orjson.loads(split_message[2])
                    if "teamPreview" in request and request["teamPreview"]:
                        for p in request["side"]["pokemon"]:
                            p["active"] = False
                    battle.parse_request(request)
                    if battle.move_on_next_request:
                        will_move = True
                        battle.move_on_next_request = False
            elif split_message[1] == "showteam":
                if split_message[2] == battle.opponent_role:
                    split_pokemon_messages = [
                        m.split("|") for m in "|".join(split_message[3:]).split("]")
                    ]
                    message_dict = {m[0]: m[1:] for m in split_pokemon_messages}
                    for mon in battle.teampreview_opponent_team:
                        identifier = (
                            f"{battle.opponent_role}: {mon.base_species.capitalize()}"
                        )
                        if identifier not in battle._opponent_team:
                            battle._opponent_team[identifier] = Pokemon(
                                mon._data.gen,
                                species=mon.species,
                                name=mon._data.pokedex[mon.species]["name"],
                            )
                        pokemon = battle._opponent_team[identifier]
                        pokemon._item = to_id_str(message_dict[pokemon.name][1])
                        pokemon._ability = to_id_str(message_dict[pokemon.name][2])
                        pokemon._moves = {
                            to_id_str(name): Move(to_id_str(name), battle.gen)
                            for name in message_dict[pokemon.name][3].split(",")
                        }
                        pokemon._gender = PokemonGender.from_request_details(
                            message_dict[pokemon.name][6] or "N"
                        )
                        pokemon._level = int(message_dict[pokemon.name][9])
                        pokemon._terastallized_type = PokemonType.from_name(
                            message_dict[pokemon.name][10].split(",")[-1]
                        )
                if all(
                    [
                        p.moves
                        for p in list(battle.team.values())
                        + list(battle.opponent_team.values())
                    ]
                ):
                    await self._handle_battle_request(
                        battle, from_teampreview_request=True
                    )
            elif split_message[1] == "win" or split_message[1] == "tie":
                if split_message[1] == "win":
                    battle.won_by(split_message[2])
                else:
                    battle.tied()
                await self._battle_count_queue.get()
                self._battle_count_queue.task_done()
                self._battle_finished_callback(battle)
                async with self._battle_end_condition:
                    self._battle_end_condition.notify_all()
            elif split_message[1] == "error":
                self.logger.log(
                    25, "Error message received: %s", "|".join(split_message)
                )
                if split_message[2].startswith(
                    "[Invalid choice] Sorry, too late to make a different move"
                ):
                    if battle.trapped:
                        will_move = True
                elif split_message[2].startswith(
                    "[Unavailable choice] Can't switch: The active Pokémon is "
                    "trapped"
                ) or split_message[2].startswith(
                    "[Invalid choice] Can't switch: The active Pokémon is trapped"
                ):
                    battle.trapped = True
                    will_move = True
                elif split_message[2].startswith(
                    "[Invalid choice] Can't switch: You can't switch to an active "
                    "Pokémon"
                ):
                    will_move = True
                    maybe_default_order = True
                elif split_message[2].startswith(
                    "[Invalid choice] Can't switch: You can't switch to a fainted "
                    "Pokémon"
                ):
                    will_move = True
                    maybe_default_order = True
                elif split_message[2].startswith(
                    "[Invalid choice] Can't move: Invalid target for"
                ):
                    will_move = True
                    maybe_default_order = True
                elif split_message[2].startswith(
                    "[Invalid choice] Can't move: You can't choose a target for"
                ):
                    will_move = True
                    maybe_default_order = True
                elif split_message[2].startswith(
                    "[Invalid choice] Can't move: "
                ) and split_message[2].endswith("needs a target"):
                    will_move = True
                    maybe_default_order = True
                elif (
                    split_message[2].startswith("[Invalid choice] Can't move: Your")
                    and " doesn't have a move matching " in split_message[2]
                ):
                    will_move = True
                    maybe_default_order = True
                elif split_message[2].startswith(
                    "[Invalid choice] Incomplete choice: "
                ):
                    will_move = True
                    maybe_default_order = True
                elif split_message[2].startswith(
                    "[Unavailable choice]"
                ) and split_message[2].endswith("is disabled"):
                    battle.move_on_next_request = True
                elif split_message[2].startswith("[Invalid choice]") and split_message[
                    2
                ].endswith("is disabled"):
                    battle.move_on_next_request = True
                elif split_message[2].startswith(
                    "[Invalid choice] Can't move: You sent more choices than unfainted"
                    " Pokémon."
                ):
                    will_move = True
                    maybe_default_order = True
                elif split_message[2].startswith(
                    "[Invalid choice] Can't move: You can only Terastallize once per battle."
                ):
                    will_move = True
                    maybe_default_order = True
                else:
                    self.logger.critical("Unexpected error message: %s", split_message)
            elif split_message[1] == "turn":
                battle.parse_message(split_message)
                will_move = True
            elif split_message[1] == "teampreview":
                battle.parse_message(split_message)
<<<<<<< HEAD
                if not self.accept_open_team_sheet:
                    await self._handle_battle_request(
                        battle, from_teampreview_request=True
                    )
=======
                will_move = True
                from_teampreview_request = True
>>>>>>> 2dd59bff
            elif split_message[1] == "bigerror":
                self.logger.warning("Received 'bigerror' message: %s", split_message)
            else:
                battle.parse_message(split_message)
        if will_move:
            await self._handle_battle_request(
                battle,
                from_teampreview_request=from_teampreview_request,
                maybe_default_order=maybe_default_order,
            )

    async def _handle_battle_request(
        self,
        battle: AbstractBattle,
        from_teampreview_request: bool = False,
        maybe_default_order: bool = False,
    ):
        if maybe_default_order and random.random() < self.DEFAULT_CHOICE_CHANCE:
            message = self.choose_default_move().message
        elif battle.teampreview:
            if not from_teampreview_request:
                return
            message = self.teampreview(battle)
            if isinstance(message, Awaitable):
                message = await message
        else:
            choice = self.choose_move(battle)
            if isinstance(choice, Awaitable):
                choice = await choice
            message = choice.message

        await self.ps_client.send_message(message, battle.battle_tag)

    async def _handle_challenge_request(self, split_message: List[str]):
        """Handles an individual challenge."""
        challenging_player = split_message[2].strip()

        if challenging_player != self.username:
            if len(split_message) >= 6:
                if split_message[5] == self._format:
                    await self._challenge_queue.put(challenging_player)

    async def _update_challenges(self, split_message: List[str]):
        """Update internal challenge state.

        Add corresponding challenges to internal queue of challenges, where they will be
        processed if relevant.

        :param split_message: Recevied message, split.
        :type split_message: List[str]
        """
        self.logger.debug("Updating challenges with %s", split_message)
        challenges = orjson.loads(split_message[2]).get("challengesFrom", {})
        for user, format_ in challenges.items():
            if format_ == self._format:
                await self._challenge_queue.put(user)

    async def accept_challenges(
        self,
        opponent: Optional[Union[str, List[str]]],
        n_challenges: int,
        packed_team: Optional[str] = None,
    ):
        """Let the player wait for challenges from opponent, and accept them.

        If opponent is None, every challenge will be accepted. If opponent if a string,
        all challenges from player with that name will be accepted. If opponent is a
        list all challenges originating from players whose name is in the list will be
        accepted.

        Up to n_challenges challenges will be accepted, after what the function will
        wait for these battles to finish, and then return.

        :param opponent: Players from which challenges will be accepted.
        :type opponent: None, str or list of str
        :param n_challenges: Number of challenges that will be accepted
        :type n_challenges: int
        :packed_team: Team to use. Defaults to generating a team with the agent's teambuilder.
        :type packed_team: string, optional.
        """
        await handle_threaded_coroutines(
            self._accept_challenges(opponent, n_challenges, packed_team)
        )

    async def _accept_challenges(
        self,
        opponent: Optional[Union[str, List[str]]],
        n_challenges: int,
        packed_team: Optional[str],
    ):
        if opponent:
            if isinstance(opponent, list):
                opponent = [to_id_str(o) for o in opponent]
            else:
                opponent = to_id_str(opponent)
        await self.ps_client.logged_in.wait()
        self.logger.debug("Event logged in received in accept_challenge")

        for _ in range(n_challenges):
            team = packed_team or self.next_team
            while True:
                username = to_id_str(await self._challenge_queue.get())
                self.logger.debug(
                    "Consumed %s from challenge queue in accept_challenge", username
                )
                if (
                    (opponent is None)
                    or (opponent == username)
                    or (isinstance(opponent, list) and (username in opponent))
                ):
                    await self.ps_client.accept_challenge(username, team)
                    await self._battle_semaphore.acquire()
                    break
        await self._battle_count_queue.join()

    @abstractmethod
    def choose_move(
        self, battle: AbstractBattle
    ) -> Union[BattleOrder, Awaitable[BattleOrder]]:
        """Abstract method to choose a move in a battle.

        :param battle: The battle.
        :type battle: AbstractBattle
        :return: The move order.
        :rtype: str
        """
        pass

    @staticmethod
    def choose_default_move() -> DefaultBattleOrder:
        """Returns showdown's default move order.

        This order will result in the first legal order - according to showdown's
        ordering - being chosen.
        """
        return DefaultBattleOrder()

    @staticmethod
    def choose_random_doubles_move(battle: DoubleBattle) -> BattleOrder:
        active_orders: List[List[BattleOrder]] = [[], []]

        if any(battle.force_switch):
            first_order = None
            second_order = None

            if battle.force_switch[0] and battle.available_switches[0]:
                first_switch_in = random.choice(battle.available_switches[0])
                first_order = BattleOrder(first_switch_in)
            else:
                first_switch_in = None

            if battle.force_switch[1] and battle.available_switches[1]:
                available_switches = [
                    s for s in battle.available_switches[1] if s != first_switch_in
                ]

                if available_switches:
                    second_switch_in = random.choice(available_switches)
                    second_order = BattleOrder(second_switch_in)

            return DoubleBattleOrder(first_order, second_order)

        for (
            orders,
            mon,
            switches,
            moves,
            can_mega,
            can_z_move,
            can_dynamax,
            can_tera,
        ) in zip(
            active_orders,
            battle.active_pokemon,
            battle.available_switches,
            battle.available_moves,
            battle.can_mega_evolve,
            battle.can_z_move,
            battle.can_dynamax,
            battle.can_tera,
        ):
            if not mon:
                continue

            targets = {
                move: battle.get_possible_showdown_targets(move, mon) for move in moves
            }
            orders.extend(
                [
                    BattleOrder(move, move_target=target)
                    for move in moves
                    for target in targets[move]
                ]
            )
            orders.extend([BattleOrder(switch) for switch in switches])

            if can_mega:
                orders.extend(
                    [
                        BattleOrder(move, move_target=target, mega=True)
                        for move in moves
                        for target in targets[move]
                    ]
                )
            if can_z_move:
                available_z_moves = set(mon.available_z_moves)
                orders.extend(
                    [
                        BattleOrder(move, move_target=target, z_move=True)
                        for move in moves
                        for target in targets[move]
                        if move in available_z_moves
                    ]
                )

            if can_dynamax:
                orders.extend(
                    [
                        BattleOrder(move, move_target=target, dynamax=True)
                        for move in moves
                        for target in targets[move]
                    ]
                )

            if can_tera:
                orders.extend(
                    [
                        BattleOrder(move, move_target=target, terastallize=True)
                        for move in moves
                        for target in targets[move]
                    ]
                )

        orders = DoubleBattleOrder.join_orders(*active_orders)

        if orders:
            return orders[int(random.random() * len(orders))]
        else:
            return DefaultBattleOrder()

    @staticmethod
    def choose_random_singles_move(battle: Battle) -> BattleOrder:
        available_orders = [BattleOrder(move) for move in battle.available_moves]
        available_orders.extend(
            [BattleOrder(switch) for switch in battle.available_switches]
        )

        if battle.can_mega_evolve:
            available_orders.extend(
                [BattleOrder(move, mega=True) for move in battle.available_moves]
            )

        if battle.can_dynamax:
            available_orders.extend(
                [BattleOrder(move, dynamax=True) for move in battle.available_moves]
            )

        if battle.can_tera:
            available_orders.extend(
                [
                    BattleOrder(move, terastallize=True)
                    for move in battle.available_moves
                ]
            )

        if battle.can_z_move and battle.active_pokemon:
            available_z_moves = set(battle.active_pokemon.available_z_moves)
            available_orders.extend(
                [
                    BattleOrder(move, z_move=True)
                    for move in battle.available_moves
                    if move in available_z_moves
                ]
            )

        if available_orders:
            return available_orders[int(random.random() * len(available_orders))]
        else:
            return Player.choose_default_move()

    @staticmethod
    def choose_random_move(battle: AbstractBattle) -> BattleOrder:
        """Returns a random legal move from battle.

        :param battle: The battle in which to move.
        :type battle: AbstractBattle
        :return: Move order
        :rtype: str
        """
        if isinstance(battle, DoubleBattle):
            return Player.choose_random_doubles_move(battle)
        elif isinstance(battle, Battle):
            return Player.choose_random_singles_move(battle)
        else:
            raise ValueError(
                f"battle should be Battle or DoubleBattle. Received {type(battle)}"
            )

    async def ladder(self, n_games: int):
        """Make the player play games on the ladder.

        n_games defines how many battles will be played.

        :param n_games: Number of battles that will be played
        :type n_games: int
        """
        await handle_threaded_coroutines(self._ladder(n_games))

    async def _ladder(self, n_games: int):
        await self.ps_client.logged_in.wait()
        start_time = perf_counter()

        for _ in range(n_games):
            async with self._battle_start_condition:
                await self.ps_client.search_ladder_game(self._format, self.next_team)
                await self._battle_start_condition.wait()
                while self._battle_count_queue.full():
                    async with self._battle_end_condition:
                        await self._battle_end_condition.wait()
                await self._battle_semaphore.acquire()
        await self._battle_count_queue.join()
        self.logger.info(
            "Laddering (%d battles) finished in %fs",
            n_games,
            perf_counter() - start_time,
        )

    async def battle_against(self, *opponents: Player, n_battles: int = 1):
        """Make the player play n_battles against the given opponents.

        This function is a wrapper around send_challenges and accept_challenges.

        :param opponents: The opponents to play against.
        :type opponents: Player
        :param n_battles: The number of games to play. Defaults to 1.
        :type n_battles: int
        """
        await handle_threaded_coroutines(
            self._battle_against(*opponents, n_battles=n_battles)
        )

    async def _battle_against(self, *opponents: Player, n_battles: int):
        for opponent in opponents:
            await asyncio.gather(
                self.send_challenges(
                    to_id_str(opponent.username),
                    n_battles,
                    to_wait=opponent.ps_client.logged_in,
                ),
                opponent.accept_challenges(to_id_str(self.username), n_battles),
            )

    async def send_challenges(
        self, opponent: str, n_challenges: int, to_wait: Optional[Event] = None
    ):
        """Make the player send challenges to opponent.

        opponent must be a string, corresponding to the name of the player to challenge.

        n_challenges defines how many challenges will be sent.

        to_wait is an optional event that can be set, in which case it will be waited
        before launching challenges.

        :param opponent: Player username to challenge.
        :type opponent: str
        :param n_challenges: Number of battles that will be started
        :type n_challenges: int
        :param to_wait: Optional event to wait before launching challenges.
        :type to_wait: Event, optional.
        """
        await handle_threaded_coroutines(
            self._send_challenges(opponent, n_challenges, to_wait)
        )

    async def _send_challenges(
        self, opponent: str, n_challenges: int, to_wait: Optional[Event] = None
    ):
        await self.ps_client.logged_in.wait()
        self.logger.info("Event logged in received in send challenge")

        if to_wait is not None:
            await to_wait.wait()

        start_time = perf_counter()

        for _ in range(n_challenges):
            await self.ps_client.challenge(opponent, self._format, self.next_team)
            await self._battle_semaphore.acquire()
        await self._battle_count_queue.join()
        self.logger.info(
            "Challenges (%d battles) finished in %fs",
            n_challenges,
            perf_counter() - start_time,
        )

    def random_teampreview(self, battle: AbstractBattle) -> str:
        """Returns a random valid teampreview order for the given battle.

        :param battle: The battle.
        :type battle: AbstractBattle
        :return: The random teampreview order.
        :rtype: str
        """
        members = list(range(1, len(battle.team) + 1))
        random.shuffle(members)
        return "/team " + "".join([str(c) for c in members])

    def reset_battles(self):
        """Resets the player's inner battle tracker."""
        for battle in list(self._battles.values()):
            if not battle.finished:
                raise EnvironmentError(
                    "Can not reset player's battles while they are still running"
                )
        self._battles = {}

    def teampreview(self, battle: AbstractBattle) -> Union[str, Awaitable[str]]:
        """Returns a teampreview order for the given battle.

        This order must be of the form /team TEAM, where TEAM is a string defining the
        team chosen by the player. Multiple formats are supported, among which '3461'
        and '3, 4, 6, 1' are correct and indicate leading with pokemon 3, with pokemons
        4, 6 and 1 in the back in single battles or leading with pokemons 3 and 4 with
        pokemons 6 and 1 in the back in double battles.

        Please refer to Pokemon Showdown's protocol documentation for more information.

        :param battle: The battle.
        :type battle: AbstractBattle
        :return: The teampreview order.
        :rtype: str
        """
        return self.random_teampreview(battle)

    @staticmethod
    def create_order(
        order: Union[Move, Pokemon],
        mega: bool = False,
        z_move: bool = False,
        dynamax: bool = False,
        terastallize: bool = False,
        move_target: int = DoubleBattle.EMPTY_TARGET_POSITION,
    ) -> BattleOrder:
        """Formats an move order corresponding to the provided pokemon or move.

        :param order: Move to make or Pokemon to switch to.
        :type order: Move or Pokemon
        :param mega: Whether to mega evolve the pokemon, if a move is chosen.
        :type mega: bool
        :param z_move: Whether to make a zmove, if a move is chosen.
        :type z_move: bool
        :param dynamax: Whether to dynamax, if a move is chosen.
        :type dynamax: bool
        :param terastallize: Whether to terastallize, if a move is chosen.
        :type terastallize: bool
        :param move_target: Target Pokemon slot of a given move
        :type move_target: int
        :return: Formatted move order
        :rtype: str
        """
        return BattleOrder(
            order,
            mega=mega,
            move_target=move_target,
            z_move=z_move,
            dynamax=dynamax,
            terastallize=terastallize,
        )

    @property
    def battles(self) -> Dict[str, AbstractBattle]:
        return self._battles

    @property
    def format(self) -> str:
        return self._format

    @property
    def format_is_doubles(self) -> bool:
        format_lowercase = self._format.lower()
        return (
            "vgc" in format_lowercase
            or "double" in format_lowercase
            or "metronome" in format_lowercase
        )

    @property
    def n_finished_battles(self) -> int:
        return len([None for b in self._battles.values() if b.finished])

    @property
    def n_lost_battles(self) -> int:
        return len([None for b in self._battles.values() if b.lost])

    @property
    def n_tied_battles(self) -> int:
        return self.n_finished_battles - self.n_lost_battles - self.n_won_battles

    @property
    def n_won_battles(self) -> int:
        return len([None for b in self._battles.values() if b.won])

    @property
    def accept_open_team_sheet(self) -> bool:
        return self._accept_open_team_sheet

    @property
    def win_rate(self) -> float:
        return self.n_won_battles / self.n_finished_battles

    @property
    def logger(self) -> Logger:
        return self.ps_client.logger

    @property
    def username(self) -> str:
        return self.ps_client.username

    @property
    def next_team(self) -> Optional[str]:
        if self._team:
            return self._team.yield_team()
        return None<|MERGE_RESOLUTION|>--- conflicted
+++ resolved
@@ -437,15 +437,9 @@
                 will_move = True
             elif split_message[1] == "teampreview":
                 battle.parse_message(split_message)
-<<<<<<< HEAD
                 if not self.accept_open_team_sheet:
-                    await self._handle_battle_request(
-                        battle, from_teampreview_request=True
-                    )
-=======
-                will_move = True
-                from_teampreview_request = True
->>>>>>> 2dd59bff
+                    will_move = True
+                    from_teampreview_request = True
             elif split_message[1] == "bigerror":
                 self.logger.warning("Received 'bigerror' message: %s", split_message)
             else:
