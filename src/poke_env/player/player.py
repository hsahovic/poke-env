--- conflicted
+++ resolved
@@ -706,21 +706,8 @@
         :param n_battles: The number of games to play. Defaults to 1.
         :type n_battles: int
         """
-<<<<<<< HEAD
         result = await handle_threaded_coroutines(
             self._battle_against(*opponents, n_battles=n_battles)
-=======
-        await handle_threaded_coroutines(self._battle_against(opponent, n_battles))
-
-    async def _battle_against(self, opponent: "Player", n_battles: int):
-        await asyncio.gather(
-            self.send_challenges(
-                to_id_str(opponent.username),
-                n_battles,
-                to_wait=opponent.ps_client.logged_in,
-            ),
-            opponent.accept_challenges(to_id_str(self.username), n_battles),
->>>>>>> d1717d33
         )
         return result
 
