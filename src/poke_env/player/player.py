--- conflicted
+++ resolved
@@ -12,14 +12,11 @@
 
 import orjson
 
-<<<<<<< HEAD
-=======
 from poke_env.concurrency import (
     POKE_LOOP,
     create_in_poke_loop,
     handle_threaded_coroutines,
 )
->>>>>>> f9855a15
 from poke_env.data import GenData, to_id_str
 from poke_env.environment.abstract_battle import AbstractBattle
 from poke_env.environment.battle import Battle
@@ -71,11 +68,7 @@
         open_timeout: Optional[float] = 10.0,
         ping_interval: Optional[float] = 20.0,
         ping_timeout: Optional[float] = 20.0,
-<<<<<<< HEAD
-        loop: Optional[asyncio.AbstractEventLoop] = None,
-=======
         loop: asyncio.AbstractEventLoop = POKE_LOOP,
->>>>>>> f9855a15
         team: Optional[Union[str, Teambuilder]] = None,
     ):
         """
@@ -156,21 +149,6 @@
         self._accept_open_team_sheet: bool = accept_open_team_sheet
 
         self._battles: Dict[str, AbstractBattle] = {}
-<<<<<<< HEAD
-        self._battle_semaphore: Semaphore = self.ps_client.create_in_loop(Semaphore, 0)
-
-        self._battle_start_condition: Condition = self.ps_client.create_in_loop(
-            Condition
-        )
-        self._battle_count_queue: Queue[Any] = self.ps_client.create_in_loop(
-            Queue, max_concurrent_battles
-        )
-        self._battle_end_condition: Condition = self.ps_client.create_in_loop(Condition)
-        self._challenge_queue: Queue[Any] = self.ps_client.create_in_loop(Queue)
-        self._team: Optional[Teambuilder] = None
-
-        self.trying_again = self.ps_client.create_in_loop(Event)
-=======
         self._battle_semaphore: Semaphore = create_in_poke_loop(Semaphore, loop, 0)
 
         self._battle_start_condition: Condition = create_in_poke_loop(Condition, loop)
@@ -182,7 +160,6 @@
         self._team: Optional[Teambuilder] = None
 
         self.trying_again = create_in_poke_loop(Event, loop)
->>>>>>> f9855a15
 
         if isinstance(team, Teambuilder):
             self._team = team
@@ -323,12 +300,7 @@
                         will_move = True
                         battle.move_on_next_request = False
             elif split_message[1] == "showteam":
-<<<<<<< HEAD
                 if not battle.team or split_message[2] == battle.opponent_role:
-=======
-                # only need open sheets data for opponent
-                if split_message[2] == battle.opponent_role:
->>>>>>> f9855a15
                     split_pokemon_messages = [
                         m.split("|") for m in "|".join(split_message[3:]).split("]")
                     ]
@@ -347,14 +319,8 @@
                         ]
                     )
                 ):
-<<<<<<< HEAD
                     will_move = True
                     from_teampreview_request = True
-=======
-                    await self._handle_battle_request(
-                        battle, from_teampreview_request=True
-                    )
->>>>>>> f9855a15
             elif split_message[1] == "win" or split_message[1] == "tie":
                 if split_message[1] == "win":
                     battle.won_by(split_message[2])
@@ -373,13 +339,8 @@
                     "[Invalid choice] Sorry, too late to make a different move"
                 ):
                     if battle.trapped:
-<<<<<<< HEAD
                         will_move = True
                         self.trying_again.set()
-=======
-                        self.trying_again.set()
-                        await self._handle_battle_request(battle)
->>>>>>> f9855a15
                 elif split_message[2].startswith(
                     "[Unavailable choice] Can't switch: The active Pokémon is "
                     "trapped"
@@ -387,30 +348,19 @@
                     "[Invalid choice] Can't switch: The active Pokémon is trapped"
                 ):
                     battle.trapped = True
-<<<<<<< HEAD
-                    will_move = True
-                    self.trying_again.set()
-=======
-                    self.trying_again.set()
-                    await self._handle_battle_request(battle)
->>>>>>> f9855a15
+                    will_move = True
+                    self.trying_again.set()
                 elif split_message[2].startswith(
                     "[Invalid choice] Can't switch: You can't switch to an active "
                     "Pokémon"
                 ):
-<<<<<<< HEAD
-                    will_move = True
-                    maybe_default_order = True
-                    self.trying_again.set()
-=======
-                    self.trying_again.set()
-                    await self._handle_battle_request(battle, maybe_default_order=True)
->>>>>>> f9855a15
+                    will_move = True
+                    maybe_default_order = True
+                    self.trying_again.set()
                 elif split_message[2].startswith(
                     "[Invalid choice] Can't switch: You can't switch to a fainted "
                     "Pokémon"
                 ):
-<<<<<<< HEAD
                     will_move = True
                     maybe_default_order = True
                     self.trying_again.set()
@@ -432,30 +382,10 @@
                     will_move = True
                     maybe_default_order = True
                     self.trying_again.set()
-=======
-                    self.trying_again.set()
-                    await self._handle_battle_request(battle, maybe_default_order=True)
-                elif split_message[2].startswith(
-                    "[Invalid choice] Can't move: Invalid target for"
-                ):
-                    self.trying_again.set()
-                    await self._handle_battle_request(battle, maybe_default_order=True)
-                elif split_message[2].startswith(
-                    "[Invalid choice] Can't move: You can't choose a target for"
-                ):
-                    self.trying_again.set()
-                    await self._handle_battle_request(battle, maybe_default_order=True)
-                elif split_message[2].startswith(
-                    "[Invalid choice] Can't move: "
-                ) and split_message[2].endswith("needs a target"):
-                    self.trying_again.set()
-                    await self._handle_battle_request(battle, maybe_default_order=True)
->>>>>>> f9855a15
                 elif (
                     split_message[2].startswith("[Invalid choice] Can't move: Your")
                     and " doesn't have a move matching " in split_message[2]
                 ):
-<<<<<<< HEAD
                     will_move = True
                     maybe_default_order = True
                     self.trying_again.set()
@@ -477,30 +407,10 @@
                     will_move = True
                     maybe_default_order = True
                     self.trying_again.set()
-=======
-                    self.trying_again.set()
-                    await self._handle_battle_request(battle, maybe_default_order=True)
-                elif split_message[2].startswith(
-                    "[Invalid choice] Incomplete choice: "
-                ):
-                    self.trying_again.set()
-                    await self._handle_battle_request(battle, maybe_default_order=True)
-                elif split_message[2].startswith(
-                    "[Unavailable choice]"
-                ) and split_message[2].endswith("is disabled"):
-                    self.trying_again.set()
-                    await self._handle_battle_request(battle, maybe_default_order=True)
-                elif split_message[2].startswith("[Invalid choice]") and split_message[
-                    2
-                ].endswith("is disabled"):
-                    self.trying_again.set()
-                    await self._handle_battle_request(battle, maybe_default_order=True)
->>>>>>> f9855a15
                 elif split_message[2].startswith(
                     "[Invalid choice] Can't move: You sent more choices than unfainted"
                     " Pokémon."
                 ):
-<<<<<<< HEAD
                     will_move = True
                     maybe_default_order = True
                     self.trying_again.set()
@@ -510,15 +420,6 @@
                     will_move = True
                     maybe_default_order = True
                     self.trying_again.set()
-=======
-                    self.trying_again.set()
-                    await self._handle_battle_request(battle, maybe_default_order=True)
-                elif split_message[2].startswith(
-                    "[Invalid choice] Can't move: You can only Terastallize once per battle."
-                ):
-                    self.trying_again.set()
-                    await self._handle_battle_request(battle, maybe_default_order=True)
->>>>>>> f9855a15
                 else:
                     self.logger.critical("Unexpected error message: %s", split_message)
             elif split_message[1] == "turn":
@@ -526,17 +427,9 @@
                 will_move = True
             elif split_message[1] == "teampreview":
                 battle.parse_message(split_message)
-<<<<<<< HEAD
                 if not self.accept_open_team_sheet:
                     will_move = True
                     from_teampreview_request = True
-=======
-                # wait for open sheets to be processed before handling battle request
-                if not self.accept_open_team_sheet:
-                    await self._handle_battle_request(
-                        battle, from_teampreview_request=True
-                    )
->>>>>>> f9855a15
             elif split_message[1] == "bigerror":
                 self.logger.warning("Received 'bigerror' message: %s", split_message)
             else:
@@ -567,13 +460,8 @@
             if isinstance(choice, Awaitable):
                 choice = await choice
             message = choice.message
-<<<<<<< HEAD
         self.try_again = False
         if hasattr(self.ps_client, "websocket") and not battle._wait:
-=======
-
-        if not battle._wait:
->>>>>>> f9855a15
             await self.ps_client.send_message(message, battle.battle_tag)
 
     async def _handle_challenge_request(self, split_message: List[str]):
@@ -623,14 +511,9 @@
         :packed_team: Team to use. Defaults to generating a team with the agent's teambuilder.
         :type packed_team: string, optional.
         """
-<<<<<<< HEAD
-        await self.ps_client.handle_threaded_coroutines(
-            self._accept_challenges(opponent, n_challenges, packed_team)
-=======
         await handle_threaded_coroutines(
             self._accept_challenges(opponent, n_challenges, packed_team),
             self.ps_client.loop,
->>>>>>> f9855a15
         )
 
     async def _accept_challenges(
@@ -855,11 +738,7 @@
         :param n_games: Number of battles that will be played
         :type n_games: int
         """
-<<<<<<< HEAD
-        await self.ps_client.handle_threaded_coroutines(self._ladder(n_games))
-=======
         await handle_threaded_coroutines(self._ladder(n_games), self.ps_client.loop)
->>>>>>> f9855a15
 
     async def _ladder(self, n_games: int):
         await self.ps_client.logged_in.wait()
@@ -890,13 +769,8 @@
         :param n_battles: The number of games to play. Defaults to 1.
         :type n_battles: int
         """
-<<<<<<< HEAD
-        await self.ps_client.handle_threaded_coroutines(
-            self._battle_against(*opponents, n_battles=n_battles)
-=======
         await handle_threaded_coroutines(
             self._battle_against(*opponents, n_battles=n_battles), self.ps_client.loop
->>>>>>> f9855a15
         )
 
     async def _battle_against(self, *opponents: Player, n_battles: int):
@@ -929,13 +803,8 @@
         :param to_wait: Optional event to wait before launching challenges.
         :type to_wait: Event, optional.
         """
-<<<<<<< HEAD
-        await self.ps_client.handle_threaded_coroutines(
-            self._send_challenges(opponent, n_challenges, to_wait)
-=======
         await handle_threaded_coroutines(
             self._send_challenges(opponent, n_challenges, to_wait), self.ps_client.loop
->>>>>>> f9855a15
         )
 
     async def _send_challenges(
@@ -945,10 +814,7 @@
         self.logger.info("Event logged in received in send challenge")
 
         if to_wait is not None:
-            future_wait = asyncio.run_coroutine_threadsafe(
-                to_wait.wait(), self.ps_client.loop
-            )
-            await self.ps_client._wrap_future(future_wait)
+            await to_wait.wait()
 
         start_time = perf_counter()
 
