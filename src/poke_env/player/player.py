--- conflicted
+++ resolved
@@ -5,11 +5,8 @@
 import random
 from abc import ABC, abstractmethod
 from asyncio import Condition, Event, Queue, Semaphore
-<<<<<<< HEAD
-=======
 from inspect import isawaitable
 from logging import Logger
->>>>>>> 75b27ffe
 from time import perf_counter
 from typing import Any, Awaitable, Dict, List, Optional, Union
 
@@ -28,17 +25,10 @@
     DefaultBattleOrder,
     DoubleBattleOrder,
 )
-<<<<<<< HEAD
-from poke_env.player.player_network_interface import PlayerNetwork
-from poke_env.player_configuration import (
-    CONFIGURATION_FROM_PLAYER_COUNTER,
-    PlayerConfiguration,
-=======
 from poke_env.ps_client import PSClient
 from poke_env.ps_client.account_configuration import (
     AccountConfiguration,
     _create_account_configuration_from_player,
->>>>>>> 75b27ffe
 )
 from poke_env.ps_client.server_configuration import (
     LocalhostServerConfiguration,
@@ -116,13 +106,8 @@
             Defaults to None.
         :type team: str or Teambuilder, optional
         """
-<<<<<<< HEAD
-        if player_configuration is None:
-            player_configuration = self._create_player_configuration()
-=======
         if account_configuration is None:
             account_configuration = _create_account_configuration_from_player(self)
->>>>>>> 75b27ffe
 
         if server_configuration is None:
             server_configuration = LocalhostServerConfiguration
@@ -153,21 +138,12 @@
         self._battles: Dict[str, AbstractBattle] = {}
         self._battle_semaphore: Semaphore = create_in_poke_loop(Semaphore, 0)
 
-<<<<<<< HEAD
-        self._battle_start_condition: Condition = self._create_class(Condition)
-        self._battle_count_queue: Queue[Any] = self._create_class(
-            Queue, max_concurrent_battles
-        )
-        self._battle_end_condition: Condition = self._create_class(Condition)
-        self._challenge_queue: Queue[Any] = self._create_class(Queue)
-=======
         self._battle_start_condition: Condition = create_in_poke_loop(Condition)
         self._battle_count_queue: Queue = create_in_poke_loop(
             Queue, max_concurrent_battles
         )
         self._battle_end_condition: Condition = create_in_poke_loop(Condition)
         self._challenge_queue: Queue = create_in_poke_loop(Queue)
->>>>>>> 75b27ffe
 
         if isinstance(team, Teambuilder):
             self._team = team
@@ -426,16 +402,11 @@
                 await self._challenge_queue.put(user)
 
     async def accept_challenges(
-<<<<<<< HEAD
-        self, opponent: Optional[Union[str, List[str]]], n_challenges: int
-    ):
-=======
         self,
         opponent: Optional[Union[str, List[str]]],
         n_challenges: int,
         packed_team: Optional[str],
     ) -> None:
->>>>>>> 75b27ffe
         """Let the player wait for challenges from opponent, and accept them.
 
         If opponent is None, every challenge will be accepted. If opponent if a string,
@@ -461,16 +432,11 @@
         )
 
     async def _accept_challenges(
-<<<<<<< HEAD
-        self, opponent: Optional[Union[str, List[str]]], n_challenges: int
-    ):
-=======
         self,
         opponent: Optional[Union[str, List[str]]],
         n_challenges: int,
         packed_team: Optional[str],
     ) -> None:  # pragma: no cover
->>>>>>> 75b27ffe
         if opponent:
             if isinstance(opponent, list):
                 opponent = [to_id_str(o) for o in opponent]
@@ -667,13 +633,8 @@
         """
         await handle_threaded_coroutines(self._ladder(n_games))
 
-<<<<<<< HEAD
-    async def _ladder(self, n_games: int):
-        await self._logged_in.wait()
-=======
     async def _ladder(self, n_games):
         await self.ps_client.logged_in.wait()
->>>>>>> 75b27ffe
         start_time = perf_counter()
 
         for _ in range(n_games):
@@ -740,13 +701,8 @@
 
     async def _send_challenges(
         self, opponent: str, n_challenges: int, to_wait: Optional[Event] = None
-<<<<<<< HEAD
-    ):
-        await self._logged_in.wait()
-=======
     ) -> None:
         await self.ps_client._logged_in.wait()
->>>>>>> 75b27ffe
         self.logger.info("Event logged in received in send challenge")
 
         if to_wait is not None:
