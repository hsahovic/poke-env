--- conflicted
+++ resolved
@@ -272,6 +272,7 @@
         # Battle messages can be multiline
         will_move = False
         from_teampreview_request = False
+        try_again = False
         if (
             len(split_messages) > 1
             and len(split_messages[1]) > 1
@@ -360,68 +361,68 @@
                     battle.trapped = True
                     will_move = True
                     self.trying_again.set()
-<<<<<<< HEAD
-=======
-                    await self._handle_battle_request(battle)
                 elif split_message[2].startswith("[Invalid choice] Can't pass: "):
-                    await self._handle_battle_request(battle, try_again=True)
+                    will_move = True
+                    try_again = True
                 elif split_message[2].startswith(
                     "[Invalid choice] Can't switch: You can't switch to an active "
                     "Pokémon"
                 ):
-                    await self._handle_battle_request(battle, try_again=True)
+                    will_move = True
+                    try_again = True
                 elif split_message[2].startswith(
                     "[Invalid choice] Can't switch: You can't switch to a fainted "
                     "Pokémon"
                 ):
-                    await self._handle_battle_request(battle, try_again=True)
+                    will_move = True
+                    try_again = True
                 elif split_message[2].startswith(
                     "[Invalid choice] Can't move: Invalid target for"
                 ):
-                    await self._handle_battle_request(battle, try_again=True)
+                    will_move = True
+                    try_again = True
                 elif split_message[2].startswith(
                     "[Invalid choice] Can't move: You can't choose a target for"
                 ):
-                    await self._handle_battle_request(battle, try_again=True)
+                    will_move = True
+                    try_again = True
                 elif split_message[2].startswith(
                     "[Invalid choice] Can't move: "
                 ) and split_message[2].endswith("needs a target"):
-                    await self._handle_battle_request(battle, try_again=True)
->>>>>>> 4ddddb7c
+                    will_move = True
+                    try_again = True
                 elif (
                     split_message[2].startswith("[Invalid choice] Can't move: Your")
                     and " doesn't have a move matching " in split_message[2]
                 ):
-<<<<<<< HEAD
-                    will_move = True
-                    self.trying_again.set()
-                    await self.ps_client.send_message(
-                        "/choose default", battle.battle_tag
-                    )
-=======
-                    await self._handle_battle_request(battle, try_again=True)
+                    will_move = True
+                    try_again = True
                 elif split_message[2].startswith(
                     "[Invalid choice] Incomplete choice: "
                 ):
-                    await self._handle_battle_request(battle, try_again=True)
+                    will_move = True
+                    try_again = True
                 elif split_message[2].startswith(
                     "[Unavailable choice]"
                 ) and split_message[2].endswith("is disabled"):
-                    await self._handle_battle_request(battle, try_again=True)
+                    will_move = True
+                    try_again = True
                 elif split_message[2].startswith("[Invalid choice]") and split_message[
                     2
                 ].endswith("is disabled"):
-                    await self._handle_battle_request(battle, try_again=True)
+                    will_move = True
+                    try_again = True
                 elif split_message[2].startswith(
                     "[Invalid choice] Can't move: You sent more choices than unfainted"
                     " Pokémon."
                 ):
-                    await self._handle_battle_request(battle, try_again=True)
+                    will_move = True
+                    try_again = True
                 elif split_message[2].startswith(
                     "[Invalid choice] Can't move: You can only Terastallize once per battle."
                 ):
-                    await self._handle_battle_request(battle, try_again=True)
->>>>>>> 4ddddb7c
+                    will_move = True
+                    try_again = True
                 else:
                     self.logger.critical("Unexpected error message: %s", split_message)
             elif split_message[1] == "turn":
@@ -438,7 +439,9 @@
                 battle.parse_message(split_message)
         if will_move:
             await self._handle_battle_request(
-                battle, from_teampreview_request=from_teampreview_request
+                battle,
+                from_teampreview_request=from_teampreview_request,
+                try_again=try_again,
             )
 
     async def _handle_battle_request(
