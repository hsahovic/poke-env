--- conflicted
+++ resolved
@@ -313,13 +313,8 @@
                     "[Invalid choice] Sorry, too late to make a different move"
                 ):
                     if battle.trapped:
-<<<<<<< HEAD
-                        self.trying_again.set()
+                        self._trying_again.set()
                         should_process_request = True
-=======
-                        self._trying_again.set()
-                        await self._handle_battle_request(battle)
->>>>>>> 5a3a9d88
                 elif split_message[2].startswith(
                     "[Unavailable choice] Can't switch: The active Pokémon is "
                     "trapped"
@@ -327,13 +322,8 @@
                     "[Invalid choice] Can't switch: The active Pokémon is trapped"
                 ):
                     battle.trapped = True
-<<<<<<< HEAD
-                    self.trying_again.set()
-                    should_process_request = True
-=======
                     self._trying_again.set()
-                    await self._handle_battle_request(battle)
->>>>>>> 5a3a9d88
+                    should_process_request = True
                 elif split_message[2].startswith("[Invalid choice] Can't pass: "):
                     should_process_request = True
                     should_maybe_default = True
@@ -341,116 +331,61 @@
                     "[Invalid choice] Can't switch: You can't switch to an active "
                     "Pokémon"
                 ):
-<<<<<<< HEAD
-                    self.trying_again.set()
-                    should_process_request = True
-                    should_maybe_default = True
-=======
-                    await self._handle_battle_request(battle, maybe_default_order=True)
->>>>>>> 5a3a9d88
+                    should_process_request = True
+                    should_maybe_default = True
                 elif split_message[2].startswith(
                     "[Invalid choice] Can't switch: You can't switch to a fainted "
                     "Pokémon"
                 ):
-<<<<<<< HEAD
-                    self.trying_again.set()
                     should_process_request = True
                     should_maybe_default = True
                 elif split_message[2].startswith(
                     "[Invalid choice] Can't move: Invalid target for"
                 ):
-                    self.trying_again.set()
                     should_process_request = True
                     should_maybe_default = True
                 elif split_message[2].startswith(
                     "[Invalid choice] Can't move: You can't choose a target for"
                 ):
-                    self.trying_again.set()
                     should_process_request = True
                     should_maybe_default = True
                 elif split_message[2].startswith(
                     "[Invalid choice] Can't move: "
                 ) and split_message[2].endswith("needs a target"):
-                    self.trying_again.set()
-                    should_process_request = True
-                    should_maybe_default = True
-=======
-                    await self._handle_battle_request(battle, maybe_default_order=True)
-                elif split_message[2].startswith(
-                    "[Invalid choice] Can't move: Invalid target for"
-                ):
-                    await self._handle_battle_request(battle, maybe_default_order=True)
-                elif split_message[2].startswith(
-                    "[Invalid choice] Can't move: You can't choose a target for"
-                ):
-                    await self._handle_battle_request(battle, maybe_default_order=True)
-                elif split_message[2].startswith(
-                    "[Invalid choice] Can't move: "
-                ) and split_message[2].endswith("needs a target"):
-                    await self._handle_battle_request(battle, maybe_default_order=True)
->>>>>>> 5a3a9d88
+                    should_process_request = True
+                    should_maybe_default = True
                 elif (
                     split_message[2].startswith("[Invalid choice] Can't move: Your")
                     and " doesn't have a move matching " in split_message[2]
                 ):
-<<<<<<< HEAD
-                    self.trying_again.set()
                     should_process_request = True
                     should_maybe_default = True
                 elif split_message[2].startswith(
                     "[Invalid choice] Incomplete choice: "
                 ):
-                    self.trying_again.set()
                     should_process_request = True
                     should_maybe_default = True
                 elif split_message[2].startswith(
                     "[Unavailable choice]"
                 ) and split_message[2].endswith("is disabled"):
-                    self.trying_again.set()
                     should_process_request = True
                     should_maybe_default = True
                 elif split_message[2].startswith("[Invalid choice]") and split_message[
                     2
                 ].endswith("is disabled"):
-                    self.trying_again.set()
-                    should_process_request = True
-                    should_maybe_default = True
-=======
-                    await self._handle_battle_request(battle, maybe_default_order=True)
-                elif split_message[2].startswith(
-                    "[Invalid choice] Incomplete choice: "
-                ):
-                    await self._handle_battle_request(battle, maybe_default_order=True)
-                elif split_message[2].startswith(
-                    "[Unavailable choice]"
-                ) and split_message[2].endswith("is disabled"):
-                    await self._handle_battle_request(battle, maybe_default_order=True)
-                elif split_message[2].startswith("[Invalid choice]") and split_message[
-                    2
-                ].endswith("is disabled"):
-                    await self._handle_battle_request(battle, maybe_default_order=True)
->>>>>>> 5a3a9d88
+                    should_process_request = True
+                    should_maybe_default = True
                 elif split_message[2].startswith(
                     "[Invalid choice] Can't move: You sent more choices than unfainted"
                     " Pokémon."
                 ):
-<<<<<<< HEAD
-                    self.trying_again.set()
                     should_process_request = True
                     should_maybe_default = True
                 elif split_message[2].startswith(
                     "[Invalid choice] Can't move: You can only Terastallize once per battle."
                 ):
-                    self.trying_again.set()
-                    should_process_request = True
-                    should_maybe_default = True
-=======
-                    await self._handle_battle_request(battle, maybe_default_order=True)
-                elif split_message[2].startswith(
-                    "[Invalid choice] Can't move: You can only Terastallize once per battle."
-                ):
-                    await self._handle_battle_request(battle, maybe_default_order=True)
->>>>>>> 5a3a9d88
+                    should_process_request = True
+                    should_maybe_default = True
                 else:
                     self.logger.critical("Unexpected error message: %s", split_message)
             elif split_message[1] == "turn":
