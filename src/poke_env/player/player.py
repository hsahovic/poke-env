--- conflicted
+++ resolved
@@ -701,38 +701,8 @@
             perf_counter() - start_time,
         )
 
-<<<<<<< HEAD
-    async def battle_against_multi(
-        self, opponents: List["Player"], n_battles: int = 1
-    ) -> Dict[str, Tuple[float, float]]:
-        """Make the player play n_battles against opponents.
-
-        :param opponents: The list of opponents to play against.
-        :type opponents: List[Player]
-        :param n_battles: The number of games to play. Defaults to 1.
-        :type n_battles: int
-        """
-        return await handle_threaded_coroutines(
-            self._battle_against_multi(opponents, n_battles)
-        )
-
-    async def _battle_against_multi(
-        self, opponents: List["Player"], n_battles: int
-    ) -> Dict[str, Tuple[float, float]]:
-        results: Dict[str, Tuple[float, float]] = {}
-        for opponent in opponents:
-            await self.battle_against(opponent, n_battles)
-            results[opponent.username] = (self.win_rate, opponent.win_rate)
-            self.reset_battles()
-            opponent.reset_battles()
-        return results
-
-    async def battle_against(self, opponent: "Player", n_battles: int = 1):
-        """Make the player play n_battles against opponent.
-=======
     async def battle_against(self, *opponents: Player, n_battles: int = 1):
         """Make the player play n_battles against the given opponents.
->>>>>>> 5eaeedfa
 
         This function is a wrapper around send_challenges and accept_challenges.
 
