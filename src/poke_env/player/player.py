"""This module defines a base class for players."""

from __future__ import annotations

import asyncio
import random
from abc import ABC, abstractmethod
from asyncio import Condition, Event, Queue, Semaphore
from logging import Logger
from time import perf_counter
from typing import Any, Awaitable, Dict, List, Optional, Union

import orjson

from poke_env.concurrency import (
    POKE_LOOP,
    create_in_poke_loop,
    handle_threaded_coroutines,
)
from poke_env.data import GenData, to_id_str
from poke_env.environment.abstract_battle import AbstractBattle
from poke_env.environment.battle import Battle
from poke_env.environment.double_battle import DoubleBattle
from poke_env.environment.move import Move
from poke_env.environment.pokemon import Pokemon
from poke_env.environment.pokemon_gender import PokemonGender
from poke_env.environment.pokemon_type import PokemonType
from poke_env.exceptions import ShowdownException
from poke_env.player.battle_order import (
    BattleOrder,
    DefaultBattleOrder,
    DoubleBattleOrder,
)
from poke_env.ps_client import PSClient
from poke_env.ps_client.account_configuration import AccountConfiguration
from poke_env.ps_client.server_configuration import (
    LocalhostServerConfiguration,
    ServerConfiguration,
)
from poke_env.teambuilder.constant_teambuilder import ConstantTeambuilder
from poke_env.teambuilder.teambuilder import Teambuilder


class Player(ABC):
    """
    Base class for players.
    """

    MESSAGES_TO_IGNORE = {"t:", "expire", "uhtmlchange"}

    # When an error resulting from an invalid choice is made, the next order has this
    # chance of being showdown's default order to prevent infinite loops
    DEFAULT_CHOICE_CHANCE = 1 / 1000

    def __init__(
        self,
        account_configuration: Optional[AccountConfiguration] = None,
        *,
        avatar: Optional[str] = None,
        battle_format: str = "gen9randombattle",
        log_level: Optional[int] = None,
        max_concurrent_battles: int = 1,
        accept_open_team_sheet: bool = False,
        save_replays: Union[bool, str] = False,
        server_configuration: Optional[ServerConfiguration] = None,
        start_timer_on_battle_start: bool = False,
        start_listening: bool = True,
        open_timeout: Optional[float] = 10.0,
        ping_interval: Optional[float] = 20.0,
        ping_timeout: Optional[float] = 20.0,
        loop: asyncio.AbstractEventLoop = POKE_LOOP,
        team: Optional[Union[str, Teambuilder]] = None,
    ):
        """
        :param account_configuration: Player configuration. If empty, defaults to an
            automatically generated username with no password. This option must be set
            if the server configuration requires authentication.
        :type account_configuration: AccountConfiguration, optional
        :param avatar: Player avatar name. Optional.
        :type avatar: str, optional
        :param battle_format: Name of the battle format this player plays. Defaults to
            gen9randombattle.
        :type battle_format: str
        :param log_level: The player's logger level.
        :type log_level: int. Defaults to logging's default level.
        :param max_concurrent_battles: Maximum number of battles this player will play
            concurrently. If 0, no limit will be applied. Defaults to 1.
        :type max_concurrent_battles: int
        :param accept_open_team_sheet: Boolean to define whether we want to accept or reject open team
            sheet requests
        :type accept_open_team_sheet: bool
        :param save_replays: Whether to save battle replays. Can be a boolean, where
            True will lead to replays being saved in a potentially new /replay folder,
            or a string representing a folder where replays will be saved.
        :type save_replays: bool or str
        :param server_configuration: Server configuration. Defaults to Localhost Server
            Configuration.
        :type server_configuration: ServerConfiguration, optional
        :param start_listening: Whether to start listening to the server. Defaults to
            True.
        :type start_listening: bool
        :param open_timeout: How long to wait for a timeout when connecting the socket
            (important for backend websockets.
            Increase only if timeouts occur during runtime).
            If None connect will never time out.
        :type open_timeout: float, optional
        :param ping_interval: How long between keepalive pings (Important for backend
            websockets). If None, disables keepalive entirely.
        :type ping_interval: float, optional
        :param ping_timeout: How long to wait for a timeout of a specific ping
            (important for backend websockets.
            Increase only if timeouts occur during runtime).
            If None pings will never time out.
        :type ping_timeout: float, optional
        :param start_timer_on_battle_start: Whether to automatically start the battle
            timer on battle start. Defaults to False.
        :type start_timer_on_battle_start: bool
        :param team: The team to use for formats requiring a team. Can be a showdown
            team string, a showdown packed team string, of a ShowdownTeam object.
            Defaults to None.
        :type team: str or Teambuilder, optional
        """
        if account_configuration is None:
            account_configuration = AccountConfiguration.generate_config(10)

        if server_configuration is None:
            server_configuration = LocalhostServerConfiguration

        self.ps_client = PSClient(
            account_configuration=account_configuration,
            avatar=avatar,
            log_level=log_level,
            server_configuration=server_configuration,
            start_listening=start_listening,
            open_timeout=open_timeout,
            ping_interval=ping_interval,
            ping_timeout=ping_timeout,
            loop=loop,
        )

        self.ps_client._handle_battle_message = self._handle_battle_message  # type: ignore
        self.ps_client._update_challenges = self._update_challenges  # type: ignore
        self.ps_client._handle_challenge_request = self._handle_challenge_request  # type: ignore

        self._format: str = battle_format
        self._max_concurrent_battles: int = max_concurrent_battles
        self._save_replays = save_replays
        self._start_timer_on_battle_start: bool = start_timer_on_battle_start
        self._accept_open_team_sheet: bool = accept_open_team_sheet

        self._battles: Dict[str, AbstractBattle] = {}
        self._battle_semaphore: Semaphore = create_in_poke_loop(Semaphore, loop, 0)

        self._battle_start_condition: Condition = create_in_poke_loop(Condition, loop)
        self._battle_count_queue: Queue[Any] = create_in_poke_loop(
            Queue, loop, max_concurrent_battles
        )
        self._battle_end_condition: Condition = create_in_poke_loop(Condition, loop)
        self._challenge_queue: Queue[Any] = create_in_poke_loop(Queue, loop)
        self._team: Optional[Teambuilder] = None

        self.trying_again = create_in_poke_loop(Event, loop)

        if isinstance(team, Teambuilder):
            self._team = team
        elif isinstance(team, str):
            self._team = ConstantTeambuilder(team)

        self.logger.debug("Player initialisation finished")

    def _battle_finished_callback(self, battle: AbstractBattle):
        pass

    def update_team(self, team: Union[Teambuilder, str]):
        """Updates the team used by the player.

        :param team: The new team to use.
        :type team: str or Teambuilder
        """
        if isinstance(team, Teambuilder):
            self._team = team
        else:
            self._team = ConstantTeambuilder(team)

    async def _create_battle(self, split_message: List[str]) -> AbstractBattle:
        """Returns battle object corresponding to received message.

        :param split_message: The battle initialisation message.
        :type split_message: List[str]
        :return: The corresponding battle object.
        :rtype: AbstractBattle
        """
        # We check that the battle has the correct format
        if split_message[1] == self._format and len(split_message) >= 2:
            # Battle initialisation
            battle_tag = "-".join(split_message)[1:]

            if battle_tag in self._battles:
                return self._battles[battle_tag]
            else:
                gen = GenData.from_format(self._format).gen
                if self.format_is_doubles:
                    battle: AbstractBattle = DoubleBattle(
                        battle_tag=battle_tag,
                        username=self.username,
                        logger=self.logger,
                        save_replays=self._save_replays,
                        gen=gen,
                    )
                else:
                    battle = Battle(
                        battle_tag=battle_tag,
                        username=self.username,
                        logger=self.logger,
                        gen=gen,
                        save_replays=self._save_replays,
                    )

                # Add our team as teampreview_team, as part of battle initialisation
                if isinstance(self._team, ConstantTeambuilder):
                    battle.teampreview_team = set(
                        [
                            Pokemon(gen=gen, teambuilder=tb_mon)
                            for tb_mon in self._team.team
                        ]
                    )

                await self._battle_count_queue.put(None)
                if battle_tag in self._battles:
                    await self._battle_count_queue.get()
                    return self._battles[battle_tag]
                async with self._battle_start_condition:
                    self._battle_semaphore.release()
                    self._battle_start_condition.notify_all()
                    self._battles[battle_tag] = battle

                if self._start_timer_on_battle_start:
                    await self.ps_client.send_message("/timer on", battle.battle_tag)

                if hasattr(self.ps_client, "websocket") and "vgc" in self.format:
                    if self.accept_open_team_sheet:
                        await self.ps_client.send_message(
                            "/acceptopenteamsheets", room=battle_tag
                        )
                    else:
                        await self.ps_client.send_message(
                            "/rejectopenteamsheets", room=battle_tag
                        )

                return battle
        else:
            self.logger.critical(
                "Unmanaged battle initialisation message received: %s", split_message
            )
            raise ShowdownException()

    async def _get_battle(self, battle_tag: str) -> AbstractBattle:
        battle_tag = battle_tag[1:]
        while True:
            if battle_tag in self._battles:
                return self._battles[battle_tag]
            async with self._battle_start_condition:
                await self._battle_start_condition.wait()

    async def _handle_battle_message(self, split_messages: List[List[str]]):
        """Handles a battle message.

        :param split_message: The received battle message.
        :type split_message: str
        """
        # Battle messages can be multiline
        will_move = False
        from_teampreview_request = False
        maybe_default_order = False
        if (
            len(split_messages) > 1
            and len(split_messages[1]) > 1
            and split_messages[1][1] == "init"
        ):
            battle_info = split_messages[0][0].split("-")
            battle = await self._create_battle(battle_info)
        else:
            battle = await self._get_battle(split_messages[0][0])

        for split_message in split_messages[1:]:
            if len(split_message) <= 1:
                continue
            elif split_message[1] == "":
                battle.parse_message(split_message)
            elif split_message[1] in self.MESSAGES_TO_IGNORE:
                pass
            elif split_message[1] == "request":
                if split_message[2]:
                    request = orjson.loads(split_message[2])
                    if "teamPreview" in request and request["teamPreview"]:
                        for p in request["side"]["pokemon"]:
                            p["active"] = False
                    battle.parse_request(request)
                    if battle.move_on_next_request:
                        will_move = True
                        battle.move_on_next_request = False
            elif split_message[1] == "showteam":
                if not battle.team or split_message[2] == battle.opponent_role:
                    split_pokemon_messages = [
                        m.split("|") for m in "|".join(split_message[3:]).split("]")
                    ]
                    message_dict = {m[0]: m[1:] for m in split_pokemon_messages}
                    role = split_message[2]
                    battle._update_team_from_open_sheets(message_dict, role)
                # only handle battle request after all open sheets are processed
                if (
                    battle.team
                    and battle.opponent_team
                    and all(
                        [
                            p.moves
                            for p in list(battle.team.values())
                            + list(battle.opponent_team.values())
                        ]
                    )
                ):
                    will_move = True
                    from_teampreview_request = True
            elif split_message[1] == "win" or split_message[1] == "tie":
                if split_message[1] == "win":
                    battle.won_by(split_message[2])
                else:
                    battle.tied()
                await self._battle_count_queue.get()
                self._battle_count_queue.task_done()
                self._battle_finished_callback(battle)
                async with self._battle_end_condition:
                    self._battle_end_condition.notify_all()
            elif split_message[1] == "error":
                self.logger.log(
                    25, "Error message received: %s", "|".join(split_message)
                )
                if split_message[2].startswith(
                    "[Invalid choice] Sorry, too late to make a different move"
                ):
                    if battle.trapped:
                        will_move = True
                        self.trying_again.set()
                elif split_message[2].startswith(
                    "[Unavailable choice] Can't switch: The active Pokémon is "
                    "trapped"
                ) or split_message[2].startswith(
                    "[Invalid choice] Can't switch: The active Pokémon is trapped"
                ):
                    battle.trapped = True
                    will_move = True
                    self.trying_again.set()
<<<<<<< HEAD
=======
                    await self._handle_battle_request(battle)
                elif split_message[2].startswith("[Invalid choice] Can't pass: "):
                    self.trying_again.set()
                    await self._handle_battle_request(battle, maybe_default_order=True)
>>>>>>> 78bd1b99
                elif split_message[2].startswith(
                    "[Invalid choice] Can't switch: You can't switch to an active "
                    "Pokémon"
                ):
                    will_move = True
                    maybe_default_order = True
                    self.trying_again.set()
                elif split_message[2].startswith(
                    "[Invalid choice] Can't switch: You can't switch to a fainted "
                    "Pokémon"
                ):
                    will_move = True
                    maybe_default_order = True
                    self.trying_again.set()
                elif split_message[2].startswith(
                    "[Invalid choice] Can't move: Invalid target for"
                ):
                    will_move = True
                    maybe_default_order = True
                    self.trying_again.set()
                elif split_message[2].startswith(
                    "[Invalid choice] Can't move: You can't choose a target for"
                ):
                    will_move = True
                    maybe_default_order = True
                    self.trying_again.set()
                elif split_message[2].startswith(
                    "[Invalid choice] Can't move: "
                ) and split_message[2].endswith("needs a target"):
                    will_move = True
                    maybe_default_order = True
                    self.trying_again.set()
                elif (
                    split_message[2].startswith("[Invalid choice] Can't move: Your")
                    and " doesn't have a move matching " in split_message[2]
                ):
                    will_move = True
                    maybe_default_order = True
                    self.trying_again.set()
                elif split_message[2].startswith(
                    "[Invalid choice] Incomplete choice: "
                ):
                    will_move = True
                    maybe_default_order = True
                    self.trying_again.set()
                elif split_message[2].startswith(
                    "[Unavailable choice]"
                ) and split_message[2].endswith("is disabled"):
                    will_move = True
                    maybe_default_order = True
                    self.trying_again.set()
                elif split_message[2].startswith("[Invalid choice]") and split_message[
                    2
                ].endswith("is disabled"):
                    will_move = True
                    maybe_default_order = True
                    self.trying_again.set()
                elif split_message[2].startswith(
                    "[Invalid choice] Can't move: You sent more choices than unfainted"
                    " Pokémon."
                ):
                    will_move = True
                    maybe_default_order = True
                    self.trying_again.set()
                elif split_message[2].startswith(
                    "[Invalid choice] Can't move: You can only Terastallize once per battle."
                ):
                    will_move = True
                    maybe_default_order = True
                    self.trying_again.set()
                else:
                    self.logger.critical("Unexpected error message: %s", split_message)
            elif split_message[1] == "turn":
                battle.parse_message(split_message)
                will_move = True
            elif split_message[1] == "teampreview":
                battle.parse_message(split_message)
                if not self.accept_open_team_sheet:
                    will_move = True
                    from_teampreview_request = True
            elif split_message[1] == "bigerror":
                self.logger.warning("Received 'bigerror' message: %s", split_message)
            else:
                battle.parse_message(split_message)
        if will_move:
            await self._handle_battle_request(
                battle,
                from_teampreview_request=from_teampreview_request,
                maybe_default_order=maybe_default_order,
            )

    async def _handle_battle_request(
        self,
        battle: AbstractBattle,
        from_teampreview_request: bool = False,
        maybe_default_order: bool = False,
    ):
        if maybe_default_order and random.random() < self.DEFAULT_CHOICE_CHANCE:
            message = self.choose_default_move().message
        elif battle.teampreview:
            if not from_teampreview_request:
                return
            message = self.teampreview(battle)
            if isinstance(message, Awaitable):
                message = await message
        else:
            choice = self.choose_move(battle)
            if isinstance(choice, Awaitable):
                choice = await choice
            message = choice.message
        self.try_again = False
        if hasattr(self.ps_client, "websocket") and not battle._wait:
            await self.ps_client.send_message(message, battle.battle_tag)

    async def _handle_challenge_request(self, split_message: List[str]):
        """Handles an individual challenge."""
        challenging_player = split_message[2].strip()

        if challenging_player != self.username:
            if len(split_message) >= 6:
                if split_message[5] == self._format:
                    await self._challenge_queue.put(challenging_player)

    async def _update_challenges(self, split_message: List[str]):
        """Update internal challenge state.

        Add corresponding challenges to internal queue of challenges, where they will be
        processed if relevant.

        :param split_message: Recevied message, split.
        :type split_message: List[str]
        """
        self.logger.debug("Updating challenges with %s", split_message)
        challenges = orjson.loads(split_message[2]).get("challengesFrom", {})
        for user, format_ in challenges.items():
            if format_ == self._format:
                await self._challenge_queue.put(user)

    async def accept_challenges(
        self,
        opponent: Optional[Union[str, List[str]]],
        n_challenges: int,
        packed_team: Optional[str] = None,
    ):
        """Let the player wait for challenges from opponent, and accept them.

        If opponent is None, every challenge will be accepted. If opponent if a string,
        all challenges from player with that name will be accepted. If opponent is a
        list all challenges originating from players whose name is in the list will be
        accepted.

        Up to n_challenges challenges will be accepted, after what the function will
        wait for these battles to finish, and then return.

        :param opponent: Players from which challenges will be accepted.
        :type opponent: None, str or list of str
        :param n_challenges: Number of challenges that will be accepted
        :type n_challenges: int
        :packed_team: Team to use. Defaults to generating a team with the agent's teambuilder.
        :type packed_team: string, optional.
        """
        await handle_threaded_coroutines(
            self._accept_challenges(opponent, n_challenges, packed_team),
            self.ps_client.loop,
        )

    async def _accept_challenges(
        self,
        opponent: Optional[Union[str, List[str]]],
        n_challenges: int,
        packed_team: Optional[str],
    ):
        if opponent:
            if isinstance(opponent, list):
                opponent = [to_id_str(o) for o in opponent]
            else:
                opponent = to_id_str(opponent)
        await self.ps_client.logged_in.wait()
        self.logger.debug("Event logged in received in accept_challenge")

        for _ in range(n_challenges):
            team = packed_team or self.next_team
            while True:
                username = to_id_str(await self._challenge_queue.get())
                self.logger.debug(
                    "Consumed %s from challenge queue in accept_challenge", username
                )
                if (
                    (opponent is None)
                    or (opponent == username)
                    or (isinstance(opponent, list) and (username in opponent))
                ):
                    await self.ps_client.accept_challenge(username, team)
                    await self._battle_semaphore.acquire()
                    break
        await self._battle_count_queue.join()

    @abstractmethod
    def choose_move(
        self, battle: AbstractBattle
    ) -> Union[BattleOrder, Awaitable[BattleOrder]]:
        """Abstract method to choose a move in a battle.

        :param battle: The battle.
        :type battle: AbstractBattle
        :return: The move order.
        :rtype: str
        """
        pass

    @staticmethod
    def choose_default_move() -> DefaultBattleOrder:
        """Returns showdown's default move order.

        This order will result in the first legal order - according to showdown's
        ordering - being chosen.
        """
        return DefaultBattleOrder()

    @staticmethod
    def choose_random_doubles_move(battle: DoubleBattle) -> BattleOrder:
        active_orders: List[List[BattleOrder]] = [[], []]

        if any(battle.force_switch):
            first_order = None
            second_order = None

            if battle.force_switch[0] and battle.available_switches[0]:
                first_switch_in = random.choice(battle.available_switches[0])
                first_order = BattleOrder(first_switch_in)
            else:
                first_switch_in = None

            if battle.force_switch[1] and battle.available_switches[1]:
                available_switches = [
                    s for s in battle.available_switches[1] if s != first_switch_in
                ]

                if available_switches:
                    second_switch_in = random.choice(available_switches)
                    second_order = BattleOrder(second_switch_in)

            return DoubleBattleOrder(first_order, second_order)

        for (
            orders,
            mon,
            switches,
            moves,
            can_mega,
            can_z_move,
            can_dynamax,
            can_tera,
        ) in zip(
            active_orders,
            battle.active_pokemon,
            battle.available_switches,
            battle.available_moves,
            battle.can_mega_evolve,
            battle.can_z_move,
            battle.can_dynamax,
            battle.can_tera,
        ):
            if not mon:
                continue

            targets = {
                move: battle.get_possible_showdown_targets(move, mon) for move in moves
            }
            orders.extend(
                [
                    BattleOrder(move, move_target=target)
                    for move in moves
                    for target in targets[move]
                ]
            )
            orders.extend([BattleOrder(switch) for switch in switches])

            if can_mega:
                orders.extend(
                    [
                        BattleOrder(move, move_target=target, mega=True)
                        for move in moves
                        for target in targets[move]
                    ]
                )
            if can_z_move:
                available_z_moves = set(mon.available_z_moves)
                orders.extend(
                    [
                        BattleOrder(move, move_target=target, z_move=True)
                        for move in moves
                        for target in targets[move]
                        if move in available_z_moves
                    ]
                )

            if can_dynamax:
                orders.extend(
                    [
                        BattleOrder(move, move_target=target, dynamax=True)
                        for move in moves
                        for target in targets[move]
                    ]
                )

            if can_tera:
                orders.extend(
                    [
                        BattleOrder(move, move_target=target, terastallize=True)
                        for move in moves
                        for target in targets[move]
                    ]
                )

        orders = DoubleBattleOrder.join_orders(*active_orders)

        if orders:
            return orders[int(random.random() * len(orders))]
        else:
            return DefaultBattleOrder()

    @staticmethod
    def choose_random_singles_move(battle: Battle) -> BattleOrder:
        available_orders = [BattleOrder(move) for move in battle.available_moves]
        available_orders.extend(
            [BattleOrder(switch) for switch in battle.available_switches]
        )

        if battle.can_mega_evolve:
            available_orders.extend(
                [BattleOrder(move, mega=True) for move in battle.available_moves]
            )

        if battle.can_dynamax:
            available_orders.extend(
                [BattleOrder(move, dynamax=True) for move in battle.available_moves]
            )

        if battle.can_tera:
            available_orders.extend(
                [
                    BattleOrder(move, terastallize=True)
                    for move in battle.available_moves
                ]
            )

        if battle.can_z_move and battle.active_pokemon:
            available_z_moves = set(battle.active_pokemon.available_z_moves)
            available_orders.extend(
                [
                    BattleOrder(move, z_move=True)
                    for move in battle.available_moves
                    if move in available_z_moves
                ]
            )

        if available_orders:
            return available_orders[int(random.random() * len(available_orders))]
        else:
            return Player.choose_default_move()

    @staticmethod
    def choose_random_move(battle: AbstractBattle) -> BattleOrder:
        """Returns a random legal move from battle.

        :param battle: The battle in which to move.
        :type battle: AbstractBattle
        :return: Move order
        :rtype: str
        """
        if isinstance(battle, DoubleBattle):
            return Player.choose_random_doubles_move(battle)
        elif isinstance(battle, Battle):
            return Player.choose_random_singles_move(battle)
        else:
            raise ValueError(
                f"battle should be Battle or DoubleBattle. Received {type(battle)}"
            )

    async def ladder(self, n_games: int):
        """Make the player play games on the ladder.

        n_games defines how many battles will be played.

        :param n_games: Number of battles that will be played
        :type n_games: int
        """
        await handle_threaded_coroutines(self._ladder(n_games), self.ps_client.loop)

    async def _ladder(self, n_games: int):
        await self.ps_client.logged_in.wait()
        start_time = perf_counter()

        for _ in range(n_games):
            async with self._battle_start_condition:
                await self.ps_client.search_ladder_game(self._format, self.next_team)
                await self._battle_start_condition.wait()
                while self._battle_count_queue.full():
                    async with self._battle_end_condition:
                        await self._battle_end_condition.wait()
                await self._battle_semaphore.acquire()
        await self._battle_count_queue.join()
        self.logger.info(
            "Laddering (%d battles) finished in %fs",
            n_games,
            perf_counter() - start_time,
        )

    async def battle_against(self, *opponents: Player, n_battles: int = 1):
        """Make the player play n_battles against the given opponents.

        This function is a wrapper around send_challenges and accept_challenges.

        :param opponents: The opponents to play against.
        :type opponents: Player
        :param n_battles: The number of games to play. Defaults to 1.
        :type n_battles: int
        """
        await handle_threaded_coroutines(
            self._battle_against(*opponents, n_battles=n_battles), self.ps_client.loop
        )

    async def _battle_against(self, *opponents: Player, n_battles: int):
        for opponent in opponents:
            await asyncio.gather(
                self.send_challenges(
                    to_id_str(opponent.username),
                    n_battles,
                    to_wait=opponent.ps_client.logged_in,
                ),
                opponent.accept_challenges(to_id_str(self.username), n_battles),
            )

    async def send_challenges(
        self, opponent: str, n_challenges: int, to_wait: Optional[Event] = None
    ):
        """Make the player send challenges to opponent.

        opponent must be a string, corresponding to the name of the player to challenge.

        n_challenges defines how many challenges will be sent.

        to_wait is an optional event that can be set, in which case it will be waited
        before launching challenges.

        :param opponent: Player username to challenge.
        :type opponent: str
        :param n_challenges: Number of battles that will be started
        :type n_challenges: int
        :param to_wait: Optional event to wait before launching challenges.
        :type to_wait: Event, optional.
        """
        await handle_threaded_coroutines(
            self._send_challenges(opponent, n_challenges, to_wait), self.ps_client.loop
        )

    async def _send_challenges(
        self, opponent: str, n_challenges: int, to_wait: Optional[Event] = None
    ):
        await self.ps_client.logged_in.wait()
        self.logger.info("Event logged in received in send challenge")

        if to_wait is not None:
            await to_wait.wait()

        start_time = perf_counter()

        for _ in range(n_challenges):
            await self.ps_client.challenge(opponent, self._format, self.next_team)
            await self._battle_semaphore.acquire()
        await self._battle_count_queue.join()
        self.logger.info(
            "Challenges (%d battles) finished in %fs",
            n_challenges,
            perf_counter() - start_time,
        )

    def random_teampreview(self, battle: AbstractBattle) -> str:
        """Returns a random valid teampreview order for the given battle.

        :param battle: The battle.
        :type battle: AbstractBattle
        :return: The random teampreview order.
        :rtype: str
        """
        members = list(range(1, len(battle.team) + 1))
        random.shuffle(members)
        return "/team " + "".join([str(c) for c in members])

    def reset_battles(self):
        """Resets the player's inner battle tracker."""
        for battle in list(self._battles.values()):
            if not battle.finished:
                raise EnvironmentError(
                    "Can not reset player's battles while they are still running"
                )
        self._battles = {}

    def teampreview(self, battle: AbstractBattle) -> Union[str, Awaitable[str]]:
        """Returns a teampreview order for the given battle.

        This order must be of the form /team TEAM, where TEAM is a string defining the
        team chosen by the player. Multiple formats are supported, among which '3461'
        and '3, 4, 6, 1' are correct and indicate leading with pokemon 3, with pokemons
        4, 6 and 1 in the back in single battles or leading with pokemons 3 and 4 with
        pokemons 6 and 1 in the back in double battles.

        Please refer to Pokemon Showdown's protocol documentation for more information.

        :param battle: The battle.
        :type battle: AbstractBattle
        :return: The teampreview order.
        :rtype: str
        """
        return self.random_teampreview(battle)

    @staticmethod
    def create_order(
        order: Union[Move, Pokemon],
        mega: bool = False,
        z_move: bool = False,
        dynamax: bool = False,
        terastallize: bool = False,
        move_target: int = DoubleBattle.EMPTY_TARGET_POSITION,
    ) -> BattleOrder:
        """Formats an move order corresponding to the provided pokemon or move.

        :param order: Move to make or Pokemon to switch to.
        :type order: Move or Pokemon
        :param mega: Whether to mega evolve the pokemon, if a move is chosen.
        :type mega: bool
        :param z_move: Whether to make a zmove, if a move is chosen.
        :type z_move: bool
        :param dynamax: Whether to dynamax, if a move is chosen.
        :type dynamax: bool
        :param terastallize: Whether to terastallize, if a move is chosen.
        :type terastallize: bool
        :param move_target: Target Pokemon slot of a given move
        :type move_target: int
        :return: Formatted move order
        :rtype: str
        """
        return BattleOrder(
            order,
            mega=mega,
            move_target=move_target,
            z_move=z_move,
            dynamax=dynamax,
            terastallize=terastallize,
        )

    @property
    def battles(self) -> Dict[str, AbstractBattle]:
        return self._battles

    @property
    def format(self) -> str:
        return self._format

    @property
    def format_is_doubles(self) -> bool:
        format_lowercase = self._format.lower()
        return (
            "vgc" in format_lowercase
            or "double" in format_lowercase
            or "metronome" in format_lowercase
        )

    @property
    def n_finished_battles(self) -> int:
        return len([None for b in self._battles.values() if b.finished])

    @property
    def n_lost_battles(self) -> int:
        return len([None for b in self._battles.values() if b.lost])

    @property
    def n_tied_battles(self) -> int:
        return self.n_finished_battles - self.n_lost_battles - self.n_won_battles

    @property
    def n_won_battles(self) -> int:
        return len([None for b in self._battles.values() if b.won])

    @property
    def accept_open_team_sheet(self) -> bool:
        return self._accept_open_team_sheet

    @property
    def win_rate(self) -> float:
        return self.n_won_battles / self.n_finished_battles

    @property
    def logger(self) -> Logger:
        return self.ps_client.logger

    @property
    def username(self) -> str:
        return self.ps_client.username

    @property
    def next_team(self) -> Optional[str]:
        if self._team:
            return self._team.yield_team()
        return None<|MERGE_RESOLUTION|>--- conflicted
+++ resolved
@@ -350,13 +350,10 @@
                     battle.trapped = True
                     will_move = True
                     self.trying_again.set()
-<<<<<<< HEAD
-=======
-                    await self._handle_battle_request(battle)
                 elif split_message[2].startswith("[Invalid choice] Can't pass: "):
-                    self.trying_again.set()
-                    await self._handle_battle_request(battle, maybe_default_order=True)
->>>>>>> 78bd1b99
+                    will_move = True
+                    maybe_default_order = True
+                    self.trying_again.set()
                 elif split_message[2].startswith(
                     "[Invalid choice] Can't switch: You can't switch to an active "
                     "Pokémon"
