"""This module defines a base class for players.
"""

from __future__ import annotations

import asyncio
import random
from abc import ABC, abstractmethod
from asyncio import Condition, Event, Queue, Semaphore
from logging import Logger
from time import perf_counter
from typing import Any, Awaitable, Dict, List, Optional, Union

import orjson

from poke_env.concurrency import create_in_poke_loop, handle_threaded_coroutines
from poke_env.data import GenData, to_id_str
from poke_env.environment.abstract_battle import AbstractBattle
from poke_env.environment.battle import Battle
from poke_env.environment.double_battle import DoubleBattle
from poke_env.environment.move import Move
from poke_env.environment.pokemon import Pokemon
from poke_env.environment.pokemon_gender import PokemonGender
from poke_env.environment.pokemon_type import PokemonType
from poke_env.exceptions import ShowdownException
from poke_env.player.battle_order import (
    BattleOrder,
    DefaultBattleOrder,
    DoubleBattleOrder,
)
from poke_env.ps_client import PSClient
from poke_env.ps_client.account_configuration import (
    CONFIGURATION_FROM_PLAYER_COUNTER,
    AccountConfiguration,
)
from poke_env.ps_client.server_configuration import (
    LocalhostServerConfiguration,
    ServerConfiguration,
)
from poke_env.teambuilder.constant_teambuilder import ConstantTeambuilder
from poke_env.teambuilder.teambuilder import Teambuilder


class Player(ABC):
    """
    Base class for players.
    """

    MESSAGES_TO_IGNORE = {"t:", "expire", "uhtmlchange"}

    # When an error resulting from an invalid choice is made, the next order has this
    # chance of being showdown's default order to prevent infinite loops
    DEFAULT_CHOICE_CHANCE = 1 / 1000

    def __init__(
        self,
        account_configuration: Optional[AccountConfiguration] = None,
        *,
        avatar: Optional[str] = None,
        battle_format: str = "gen9randombattle",
        log_level: Optional[int] = None,
        max_concurrent_battles: int = 1,
        accept_open_team_sheet: bool = False,
        save_replays: Union[bool, str] = False,
        server_configuration: Optional[ServerConfiguration] = None,
        start_timer_on_battle_start: bool = False,
        start_listening: bool = True,
        open_timeout: Optional[float] = 10.0,
        ping_interval: Optional[float] = 20.0,
        ping_timeout: Optional[float] = 20.0,
        team: Optional[Union[str, Teambuilder]] = None,
    ):
        """
        :param account_configuration: Player configuration. If empty, defaults to an
            automatically generated username with no password. This option must be set
            if the server configuration requires authentication.
        :type account_configuration: AccountConfiguration, optional
        :param avatar: Player avatar name. Optional.
        :type avatar: str, optional
        :param battle_format: Name of the battle format this player plays. Defaults to
            gen9randombattle.
        :type battle_format: str
        :param log_level: The player's logger level.
        :type log_level: int. Defaults to logging's default level.
        :param max_concurrent_battles: Maximum number of battles this player will play
            concurrently. If 0, no limit will be applied. Defaults to 1.
        :type max_concurrent_battles: int
        :param accept_open_team_sheet: Boolean to define whether we want to accept or reject open team
            sheet requests
        :type accept_open_team_sheet: bool
        :param save_replays: Whether to save battle replays. Can be a boolean, where
            True will lead to replays being saved in a potentially new /replay folder,
            or a string representing a folder where replays will be saved.
        :type save_replays: bool or str
        :param server_configuration: Server configuration. Defaults to Localhost Server
            Configuration.
        :type server_configuration: ServerConfiguration, optional
        :param start_listening: Whether to start listening to the server. Defaults to
            True.
        :type start_listening: bool
        :param open_timeout: How long to wait for a timeout when connecting the socket
            (important for backend websockets.
            Increase only if timeouts occur during runtime).
            If None connect will never time out.
        :type open_timeout: float, optional
        :param ping_interval: How long between keepalive pings (Important for backend
            websockets). If None, disables keepalive entirely.
        :type ping_interval: float, optional
        :param ping_timeout: How long to wait for a timeout of a specific ping
            (important for backend websockets.
            Increase only if timeouts occur during runtime).
            If None pings will never time out.
        :type ping_timeout: float, optional
        :param start_timer_on_battle_start: Whether to automatically start the battle
            timer on battle start. Defaults to False.
        :type start_timer_on_battle_start: bool
        :param team: The team to use for formats requiring a team. Can be a showdown
            team string, a showdown packed team string, of a ShowdownTeam object.
            Defaults to None.
        :type team: str or Teambuilder, optional
        """
        if account_configuration is None:
            account_configuration = self._create_account_configuration()

        if server_configuration is None:
            server_configuration = LocalhostServerConfiguration

        self.ps_client = PSClient(
            account_configuration=account_configuration,
            avatar=avatar,
            log_level=log_level,
            server_configuration=server_configuration,
            start_listening=start_listening,
            open_timeout=open_timeout,
            ping_interval=ping_interval,
            ping_timeout=ping_timeout,
        )

        self.ps_client._handle_battle_message = self._handle_battle_message  # type: ignore
        self.ps_client._update_challenges = self._update_challenges  # type: ignore
        self.ps_client._handle_challenge_request = self._handle_challenge_request  # type: ignore

        self._format: str = battle_format
        self._max_concurrent_battles: int = max_concurrent_battles
        self._save_replays = save_replays
        self._start_timer_on_battle_start: bool = start_timer_on_battle_start
        self._accept_open_team_sheet: bool = accept_open_team_sheet

        self._battles: Dict[str, AbstractBattle] = {}
        self._battle_semaphore: Semaphore = create_in_poke_loop(Semaphore, 0)

        self._battle_start_condition: Condition = create_in_poke_loop(Condition)
        self._battle_count_queue: Queue[Any] = create_in_poke_loop(
            Queue, max_concurrent_battles
        )
        self._battle_end_condition: Condition = create_in_poke_loop(Condition)
        self._challenge_queue: Queue[Any] = create_in_poke_loop(Queue)
        self._team: Optional[Teambuilder] = None

        if isinstance(team, Teambuilder):
            self._team = team
        elif isinstance(team, str):
            self._team = ConstantTeambuilder(team)

        self.logger.debug("Player initialisation finished")

    def _create_account_configuration(self) -> AccountConfiguration:
        key = type(self).__name__
        CONFIGURATION_FROM_PLAYER_COUNTER.update([key])
        username = "%s %d" % (key, CONFIGURATION_FROM_PLAYER_COUNTER[key])
        if len(username) > 18:
            username = "%s %d" % (
                key[: 18 - len(username)],
                CONFIGURATION_FROM_PLAYER_COUNTER[key],
            )
        return AccountConfiguration(username, None)

    def _battle_finished_callback(self, battle: AbstractBattle):
        pass

    def update_team(self, team: Union[Teambuilder, str]):
        """Updates the team used by the player.

        :param team: The new team to use.
        :type team: str or Teambuilder
        """
        if isinstance(team, Teambuilder):
            self._team = team
        else:
            self._team = ConstantTeambuilder(team)

    async def _create_battle(self, split_message: List[str]) -> AbstractBattle:
        """Returns battle object corresponding to received message.

        :param split_message: The battle initialisation message.
        :type split_message: List[str]
        :return: The corresponding battle object.
        :rtype: AbstractBattle
        """
        # We check that the battle has the correct format
        if split_message[1] == self._format and len(split_message) >= 2:
            # Battle initialisation
            battle_tag = "-".join(split_message)[1:]

            if battle_tag in self._battles:
                return self._battles[battle_tag]
            else:
                gen = GenData.from_format(self._format).gen
                if self.format_is_doubles:
                    battle: AbstractBattle = DoubleBattle(
                        battle_tag=battle_tag,
                        username=self.username,
                        logger=self.logger,
                        save_replays=self._save_replays,
                        gen=gen,
                    )
                else:
                    battle = Battle(
                        battle_tag=battle_tag,
                        username=self.username,
                        logger=self.logger,
                        gen=gen,
                        save_replays=self._save_replays,
                    )

                # Add our team as teampreview_team, as part of battle initialisation
                if isinstance(self._team, ConstantTeambuilder):
                    battle.teampreview_team = set(
                        [
                            Pokemon(gen=gen, teambuilder=tb_mon)
                            for tb_mon in self._team.team
                        ]
                    )

                await self._battle_count_queue.put(None)
                if battle_tag in self._battles:
                    await self._battle_count_queue.get()
                    return self._battles[battle_tag]
                async with self._battle_start_condition:
                    self._battle_semaphore.release()
                    self._battle_start_condition.notify_all()
                    self._battles[battle_tag] = battle

                if self._start_timer_on_battle_start:
                    await self.ps_client.send_message("/timer on", battle.battle_tag)

                if "vgc" in self.format:
                    if self.accept_open_team_sheet:
                        await self.ps_client.send_message(
                            "/acceptopenteamsheets", room=battle_tag
                        )
                    else:
                        await self.ps_client.send_message(
                            "/rejectopenteamsheets", room=battle_tag
                        )

                return battle
        else:
            self.logger.critical(
                "Unmanaged battle initialisation message received: %s", split_message
            )
            raise ShowdownException()

    async def _get_battle(self, battle_tag: str) -> AbstractBattle:
        battle_tag = battle_tag[1:]
        while True:
            if battle_tag in self._battles:
                return self._battles[battle_tag]
            async with self._battle_start_condition:
                await self._battle_start_condition.wait()

    async def _handle_battle_message(self, split_messages: List[List[str]]):
        """Handles a battle message.

        :param split_message: The received battle message.
        :type split_message: str
        """
        # Battle messages can be multiline
        will_move = False
        from_teampreview_request = False
        maybe_default_order = False
        if (
            len(split_messages) > 1
            and len(split_messages[1]) > 1
            and split_messages[1][1] == "init"
        ):
            battle_info = split_messages[0][0].split("-")
            battle = await self._create_battle(battle_info)
        else:
            battle = await self._get_battle(split_messages[0][0])

        for split_message in split_messages[1:]:
            if len(split_message) <= 1:
                continue
            elif split_message[1] == "":
                battle.parse_message(split_message)
            elif split_message[1] in self.MESSAGES_TO_IGNORE:
                pass
            elif split_message[1] == "request":
                if split_message[2]:
                    request = orjson.loads(split_message[2])
                    if "teamPreview" in request and request["teamPreview"]:
                        for p in request["side"]["pokemon"]:
                            p["active"] = False
                    battle.parse_request(request)
                    if battle.move_on_next_request:
                        will_move = True
                        battle.move_on_next_request = False
            elif split_message[1] == "showteam":
                # only need open sheets data for opponent
                if split_message[2] == battle.opponent_role:
                    split_pokemon_messages = [
                        m.split("|") for m in "|".join(split_message[3:]).split("]")
                    ]
                    message_dict = {m[0]: m[1:] for m in split_pokemon_messages}
<<<<<<< HEAD
                    for mon in battle.teampreview_opponent_team:
                        identifier = (
                            f"{battle.opponent_role}: {mon.base_species.capitalize()}"
                        )
                        if identifier not in battle._opponent_team:
                            battle._opponent_team[identifier] = Pokemon(
                                mon._data.gen,
                                species=mon.species,
                                name=mon._data.pokedex[mon.species]["name"],
                            )
                        pokemon = battle._opponent_team[identifier]
                        pokemon._item = to_id_str(message_dict[pokemon.name][1])
                        pokemon._ability = to_id_str(message_dict[pokemon.name][2])
                        pokemon._moves = {
                            to_id_str(name): Move(to_id_str(name), battle.gen)
                            for name in message_dict[pokemon.name][3].split(",")
                        }
                        pokemon._gender = PokemonGender.from_request_details(
                            message_dict[pokemon.name][6] or "N"
                        )
                        pokemon._level = int(message_dict[pokemon.name][9])
                        pokemon._terastallized_type = PokemonType.from_name(
                            message_dict[pokemon.name][10].split(",")[-1]
                        )
                if all(
                    [
                        p.moves
                        for p in list(battle.team.values())
                        + list(battle.opponent_team.values())
                    ]
                ):
                    await self._handle_battle_request(
                        battle, from_teampreview_request=True
                    )
=======
                    role = split_message[2]
                    battle._update_team_from_open_sheets(message_dict, role)
                # only handle battle request after all open sheets are processed
                if (
                    battle.team
                    and battle.opponent_team
                    and all(
                        [
                            p.moves
                            for p in list(battle.team.values())
                            + list(battle.opponent_team.values())
                        ]
                    )
                ):
                    will_move = True
                    from_teampreview_request = True
>>>>>>> ca04cc29
            elif split_message[1] == "win" or split_message[1] == "tie":
                if split_message[1] == "win":
                    battle.won_by(split_message[2])
                else:
                    battle.tied()
                await self._battle_count_queue.get()
                self._battle_count_queue.task_done()
                self._battle_finished_callback(battle)
                async with self._battle_end_condition:
                    self._battle_end_condition.notify_all()
            elif split_message[1] == "error":
                self.logger.log(
                    25, "Error message received: %s", "|".join(split_message)
                )
                if split_message[2].startswith(
                    "[Invalid choice] Sorry, too late to make a different move"
                ):
                    if battle.trapped:
                        will_move = True
                elif split_message[2].startswith(
                    "[Unavailable choice] Can't switch: The active Pokémon is "
                    "trapped"
                ) or split_message[2].startswith(
                    "[Invalid choice] Can't switch: The active Pokémon is trapped"
                ):
                    battle.trapped = True
                    will_move = True
                elif split_message[2].startswith(
                    "[Invalid choice] Can't switch: You can't switch to an active "
                    "Pokémon"
                ):
                    will_move = True
                    maybe_default_order = True
                elif split_message[2].startswith(
                    "[Invalid choice] Can't switch: You can't switch to a fainted "
                    "Pokémon"
                ):
                    will_move = True
                    maybe_default_order = True
                elif split_message[2].startswith(
                    "[Invalid choice] Can't move: Invalid target for"
                ):
                    will_move = True
                    maybe_default_order = True
                elif split_message[2].startswith(
                    "[Invalid choice] Can't move: You can't choose a target for"
                ):
                    will_move = True
                    maybe_default_order = True
                elif split_message[2].startswith(
                    "[Invalid choice] Can't move: "
                ) and split_message[2].endswith("needs a target"):
                    will_move = True
                    maybe_default_order = True
                elif (
                    split_message[2].startswith("[Invalid choice] Can't move: Your")
                    and " doesn't have a move matching " in split_message[2]
                ):
                    will_move = True
                    maybe_default_order = True
                elif split_message[2].startswith(
                    "[Invalid choice] Incomplete choice: "
                ):
                    will_move = True
                    maybe_default_order = True
                elif split_message[2].startswith(
                    "[Unavailable choice]"
                ) and split_message[2].endswith("is disabled"):
                    battle.move_on_next_request = True
                elif split_message[2].startswith("[Invalid choice]") and split_message[
                    2
                ].endswith("is disabled"):
                    battle.move_on_next_request = True
                elif split_message[2].startswith(
                    "[Invalid choice] Can't move: You sent more choices than unfainted"
                    " Pokémon."
                ):
                    will_move = True
                    maybe_default_order = True
                elif split_message[2].startswith(
                    "[Invalid choice] Can't move: You can only Terastallize once per battle."
                ):
                    will_move = True
                    maybe_default_order = True
                else:
                    self.logger.critical("Unexpected error message: %s", split_message)
            elif split_message[1] == "turn":
                battle.parse_message(split_message)
                will_move = True
            elif split_message[1] == "teampreview":
                battle.parse_message(split_message)
                if not self.accept_open_team_sheet:
                    will_move = True
                    from_teampreview_request = True
            elif split_message[1] == "bigerror":
                self.logger.warning("Received 'bigerror' message: %s", split_message)
            else:
                battle.parse_message(split_message)
        if will_move:
            await self._handle_battle_request(
                battle,
                from_teampreview_request=from_teampreview_request,
                maybe_default_order=maybe_default_order,
            )

    async def _handle_battle_request(
        self,
        battle: AbstractBattle,
        from_teampreview_request: bool = False,
        maybe_default_order: bool = False,
    ):
        if maybe_default_order and random.random() < self.DEFAULT_CHOICE_CHANCE:
            message = self.choose_default_move().message
        elif battle.teampreview:
            if not from_teampreview_request:
                return
            message = self.teampreview(battle)
            if isinstance(message, Awaitable):
                message = await message
        else:
            choice = self.choose_move(battle)
            if isinstance(choice, Awaitable):
                choice = await choice
            message = choice.message

        await self.ps_client.send_message(message, battle.battle_tag)

    async def _handle_challenge_request(self, split_message: List[str]):
        """Handles an individual challenge."""
        challenging_player = split_message[2].strip()

        if challenging_player != self.username:
            if len(split_message) >= 6:
                if split_message[5] == self._format:
                    await self._challenge_queue.put(challenging_player)

    async def _update_challenges(self, split_message: List[str]):
        """Update internal challenge state.

        Add corresponding challenges to internal queue of challenges, where they will be
        processed if relevant.

        :param split_message: Recevied message, split.
        :type split_message: List[str]
        """
        self.logger.debug("Updating challenges with %s", split_message)
        challenges = orjson.loads(split_message[2]).get("challengesFrom", {})
        for user, format_ in challenges.items():
            if format_ == self._format:
                await self._challenge_queue.put(user)

    async def accept_challenges(
        self,
        opponent: Optional[Union[str, List[str]]],
        n_challenges: int,
        packed_team: Optional[str] = None,
    ):
        """Let the player wait for challenges from opponent, and accept them.

        If opponent is None, every challenge will be accepted. If opponent if a string,
        all challenges from player with that name will be accepted. If opponent is a
        list all challenges originating from players whose name is in the list will be
        accepted.

        Up to n_challenges challenges will be accepted, after what the function will
        wait for these battles to finish, and then return.

        :param opponent: Players from which challenges will be accepted.
        :type opponent: None, str or list of str
        :param n_challenges: Number of challenges that will be accepted
        :type n_challenges: int
        :packed_team: Team to use. Defaults to generating a team with the agent's teambuilder.
        :type packed_team: string, optional.
        """
        await handle_threaded_coroutines(
            self._accept_challenges(opponent, n_challenges, packed_team)
        )

    async def _accept_challenges(
        self,
        opponent: Optional[Union[str, List[str]]],
        n_challenges: int,
        packed_team: Optional[str],
    ):
        if opponent:
            if isinstance(opponent, list):
                opponent = [to_id_str(o) for o in opponent]
            else:
                opponent = to_id_str(opponent)
        await self.ps_client.logged_in.wait()
        self.logger.debug("Event logged in received in accept_challenge")

        for _ in range(n_challenges):
            team = packed_team or self.next_team
            while True:
                username = to_id_str(await self._challenge_queue.get())
                self.logger.debug(
                    "Consumed %s from challenge queue in accept_challenge", username
                )
                if (
                    (opponent is None)
                    or (opponent == username)
                    or (isinstance(opponent, list) and (username in opponent))
                ):
                    await self.ps_client.accept_challenge(username, team)
                    await self._battle_semaphore.acquire()
                    break
        await self._battle_count_queue.join()

    @abstractmethod
    def choose_move(
        self, battle: AbstractBattle
    ) -> Union[BattleOrder, Awaitable[BattleOrder]]:
        """Abstract method to choose a move in a battle.

        :param battle: The battle.
        :type battle: AbstractBattle
        :return: The move order.
        :rtype: str
        """
        pass

    @staticmethod
    def choose_default_move() -> DefaultBattleOrder:
        """Returns showdown's default move order.

        This order will result in the first legal order - according to showdown's
        ordering - being chosen.
        """
        return DefaultBattleOrder()

    @staticmethod
    def choose_random_doubles_move(battle: DoubleBattle) -> BattleOrder:
        active_orders: List[List[BattleOrder]] = [[], []]

        if any(battle.force_switch):
            first_order = None
            second_order = None

            if battle.force_switch[0] and battle.available_switches[0]:
                first_switch_in = random.choice(battle.available_switches[0])
                first_order = BattleOrder(first_switch_in)
            else:
                first_switch_in = None

            if battle.force_switch[1] and battle.available_switches[1]:
                available_switches = [
                    s for s in battle.available_switches[1] if s != first_switch_in
                ]

                if available_switches:
                    second_switch_in = random.choice(available_switches)
                    second_order = BattleOrder(second_switch_in)

            return DoubleBattleOrder(first_order, second_order)

        for (
            orders,
            mon,
            switches,
            moves,
            can_mega,
            can_z_move,
            can_dynamax,
            can_tera,
        ) in zip(
            active_orders,
            battle.active_pokemon,
            battle.available_switches,
            battle.available_moves,
            battle.can_mega_evolve,
            battle.can_z_move,
            battle.can_dynamax,
            battle.can_tera,
        ):
            if not mon:
                continue

            targets = {
                move: battle.get_possible_showdown_targets(move, mon) for move in moves
            }
            orders.extend(
                [
                    BattleOrder(move, move_target=target)
                    for move in moves
                    for target in targets[move]
                ]
            )
            orders.extend([BattleOrder(switch) for switch in switches])

            if can_mega:
                orders.extend(
                    [
                        BattleOrder(move, move_target=target, mega=True)
                        for move in moves
                        for target in targets[move]
                    ]
                )
            if can_z_move:
                available_z_moves = set(mon.available_z_moves)
                orders.extend(
                    [
                        BattleOrder(move, move_target=target, z_move=True)
                        for move in moves
                        for target in targets[move]
                        if move in available_z_moves
                    ]
                )

            if can_dynamax:
                orders.extend(
                    [
                        BattleOrder(move, move_target=target, dynamax=True)
                        for move in moves
                        for target in targets[move]
                    ]
                )

            if can_tera:
                orders.extend(
                    [
                        BattleOrder(move, move_target=target, terastallize=True)
                        for move in moves
                        for target in targets[move]
                    ]
                )

        orders = DoubleBattleOrder.join_orders(*active_orders)

        if orders:
            return orders[int(random.random() * len(orders))]
        else:
            return DefaultBattleOrder()

    @staticmethod
    def choose_random_singles_move(battle: Battle) -> BattleOrder:
        available_orders = [BattleOrder(move) for move in battle.available_moves]
        available_orders.extend(
            [BattleOrder(switch) for switch in battle.available_switches]
        )

        if battle.can_mega_evolve:
            available_orders.extend(
                [BattleOrder(move, mega=True) for move in battle.available_moves]
            )

        if battle.can_dynamax:
            available_orders.extend(
                [BattleOrder(move, dynamax=True) for move in battle.available_moves]
            )

        if battle.can_tera:
            available_orders.extend(
                [
                    BattleOrder(move, terastallize=True)
                    for move in battle.available_moves
                ]
            )

        if battle.can_z_move and battle.active_pokemon:
            available_z_moves = set(battle.active_pokemon.available_z_moves)
            available_orders.extend(
                [
                    BattleOrder(move, z_move=True)
                    for move in battle.available_moves
                    if move in available_z_moves
                ]
            )

        if available_orders:
            return available_orders[int(random.random() * len(available_orders))]
        else:
            return Player.choose_default_move()

    @staticmethod
    def choose_random_move(battle: AbstractBattle) -> BattleOrder:
        """Returns a random legal move from battle.

        :param battle: The battle in which to move.
        :type battle: AbstractBattle
        :return: Move order
        :rtype: str
        """
        if isinstance(battle, DoubleBattle):
            return Player.choose_random_doubles_move(battle)
        elif isinstance(battle, Battle):
            return Player.choose_random_singles_move(battle)
        else:
            raise ValueError(
                f"battle should be Battle or DoubleBattle. Received {type(battle)}"
            )

    async def ladder(self, n_games: int):
        """Make the player play games on the ladder.

        n_games defines how many battles will be played.

        :param n_games: Number of battles that will be played
        :type n_games: int
        """
        await handle_threaded_coroutines(self._ladder(n_games))

    async def _ladder(self, n_games: int):
        await self.ps_client.logged_in.wait()
        start_time = perf_counter()

        for _ in range(n_games):
            async with self._battle_start_condition:
                await self.ps_client.search_ladder_game(self._format, self.next_team)
                await self._battle_start_condition.wait()
                while self._battle_count_queue.full():
                    async with self._battle_end_condition:
                        await self._battle_end_condition.wait()
                await self._battle_semaphore.acquire()
        await self._battle_count_queue.join()
        self.logger.info(
            "Laddering (%d battles) finished in %fs",
            n_games,
            perf_counter() - start_time,
        )

    async def battle_against(self, *opponents: Player, n_battles: int = 1):
        """Make the player play n_battles against the given opponents.

        This function is a wrapper around send_challenges and accept_challenges.

        :param opponents: The opponents to play against.
        :type opponents: Player
        :param n_battles: The number of games to play. Defaults to 1.
        :type n_battles: int
        """
        await handle_threaded_coroutines(
            self._battle_against(*opponents, n_battles=n_battles)
        )

    async def _battle_against(self, *opponents: Player, n_battles: int):
        for opponent in opponents:
            await asyncio.gather(
                self.send_challenges(
                    to_id_str(opponent.username),
                    n_battles,
                    to_wait=opponent.ps_client.logged_in,
                ),
                opponent.accept_challenges(to_id_str(self.username), n_battles),
            )

    async def send_challenges(
        self, opponent: str, n_challenges: int, to_wait: Optional[Event] = None
    ):
        """Make the player send challenges to opponent.

        opponent must be a string, corresponding to the name of the player to challenge.

        n_challenges defines how many challenges will be sent.

        to_wait is an optional event that can be set, in which case it will be waited
        before launching challenges.

        :param opponent: Player username to challenge.
        :type opponent: str
        :param n_challenges: Number of battles that will be started
        :type n_challenges: int
        :param to_wait: Optional event to wait before launching challenges.
        :type to_wait: Event, optional.
        """
        await handle_threaded_coroutines(
            self._send_challenges(opponent, n_challenges, to_wait)
        )

    async def _send_challenges(
        self, opponent: str, n_challenges: int, to_wait: Optional[Event] = None
    ):
        await self.ps_client.logged_in.wait()
        self.logger.info("Event logged in received in send challenge")

        if to_wait is not None:
            await to_wait.wait()

        start_time = perf_counter()

        for _ in range(n_challenges):
            await self.ps_client.challenge(opponent, self._format, self.next_team)
            await self._battle_semaphore.acquire()
        await self._battle_count_queue.join()
        self.logger.info(
            "Challenges (%d battles) finished in %fs",
            n_challenges,
            perf_counter() - start_time,
        )

    def random_teampreview(self, battle: AbstractBattle) -> str:
        """Returns a random valid teampreview order for the given battle.

        :param battle: The battle.
        :type battle: AbstractBattle
        :return: The random teampreview order.
        :rtype: str
        """
        members = list(range(1, len(battle.team) + 1))
        random.shuffle(members)
        return "/team " + "".join([str(c) for c in members])

    def reset_battles(self):
        """Resets the player's inner battle tracker."""
        for battle in list(self._battles.values()):
            if not battle.finished:
                raise EnvironmentError(
                    "Can not reset player's battles while they are still running"
                )
        self._battles = {}

    def teampreview(self, battle: AbstractBattle) -> Union[str, Awaitable[str]]:
        """Returns a teampreview order for the given battle.

        This order must be of the form /team TEAM, where TEAM is a string defining the
        team chosen by the player. Multiple formats are supported, among which '3461'
        and '3, 4, 6, 1' are correct and indicate leading with pokemon 3, with pokemons
        4, 6 and 1 in the back in single battles or leading with pokemons 3 and 4 with
        pokemons 6 and 1 in the back in double battles.

        Please refer to Pokemon Showdown's protocol documentation for more information.

        :param battle: The battle.
        :type battle: AbstractBattle
        :return: The teampreview order.
        :rtype: str
        """
        return self.random_teampreview(battle)

    @staticmethod
    def create_order(
        order: Union[Move, Pokemon],
        mega: bool = False,
        z_move: bool = False,
        dynamax: bool = False,
        terastallize: bool = False,
        move_target: int = DoubleBattle.EMPTY_TARGET_POSITION,
    ) -> BattleOrder:
        """Formats an move order corresponding to the provided pokemon or move.

        :param order: Move to make or Pokemon to switch to.
        :type order: Move or Pokemon
        :param mega: Whether to mega evolve the pokemon, if a move is chosen.
        :type mega: bool
        :param z_move: Whether to make a zmove, if a move is chosen.
        :type z_move: bool
        :param dynamax: Whether to dynamax, if a move is chosen.
        :type dynamax: bool
        :param terastallize: Whether to terastallize, if a move is chosen.
        :type terastallize: bool
        :param move_target: Target Pokemon slot of a given move
        :type move_target: int
        :return: Formatted move order
        :rtype: str
        """
        return BattleOrder(
            order,
            mega=mega,
            move_target=move_target,
            z_move=z_move,
            dynamax=dynamax,
            terastallize=terastallize,
        )

    @property
    def battles(self) -> Dict[str, AbstractBattle]:
        return self._battles

    @property
    def format(self) -> str:
        return self._format

    @property
    def format_is_doubles(self) -> bool:
        format_lowercase = self._format.lower()
        return (
            "vgc" in format_lowercase
            or "double" in format_lowercase
            or "metronome" in format_lowercase
        )

    @property
    def n_finished_battles(self) -> int:
        return len([None for b in self._battles.values() if b.finished])

    @property
    def n_lost_battles(self) -> int:
        return len([None for b in self._battles.values() if b.lost])

    @property
    def n_tied_battles(self) -> int:
        return self.n_finished_battles - self.n_lost_battles - self.n_won_battles

    @property
    def n_won_battles(self) -> int:
        return len([None for b in self._battles.values() if b.won])

    @property
    def accept_open_team_sheet(self) -> bool:
        return self._accept_open_team_sheet

    @property
    def win_rate(self) -> float:
        return self.n_won_battles / self.n_finished_battles

    @property
    def logger(self) -> Logger:
        return self.ps_client.logger

    @property
    def username(self) -> str:
        return self.ps_client.username

    @property
    def next_team(self) -> Optional[str]:
        if self._team:
            return self._team.yield_team()
        return None<|MERGE_RESOLUTION|>--- conflicted
+++ resolved
@@ -313,42 +313,6 @@
                         m.split("|") for m in "|".join(split_message[3:]).split("]")
                     ]
                     message_dict = {m[0]: m[1:] for m in split_pokemon_messages}
-<<<<<<< HEAD
-                    for mon in battle.teampreview_opponent_team:
-                        identifier = (
-                            f"{battle.opponent_role}: {mon.base_species.capitalize()}"
-                        )
-                        if identifier not in battle._opponent_team:
-                            battle._opponent_team[identifier] = Pokemon(
-                                mon._data.gen,
-                                species=mon.species,
-                                name=mon._data.pokedex[mon.species]["name"],
-                            )
-                        pokemon = battle._opponent_team[identifier]
-                        pokemon._item = to_id_str(message_dict[pokemon.name][1])
-                        pokemon._ability = to_id_str(message_dict[pokemon.name][2])
-                        pokemon._moves = {
-                            to_id_str(name): Move(to_id_str(name), battle.gen)
-                            for name in message_dict[pokemon.name][3].split(",")
-                        }
-                        pokemon._gender = PokemonGender.from_request_details(
-                            message_dict[pokemon.name][6] or "N"
-                        )
-                        pokemon._level = int(message_dict[pokemon.name][9])
-                        pokemon._terastallized_type = PokemonType.from_name(
-                            message_dict[pokemon.name][10].split(",")[-1]
-                        )
-                if all(
-                    [
-                        p.moves
-                        for p in list(battle.team.values())
-                        + list(battle.opponent_team.values())
-                    ]
-                ):
-                    await self._handle_battle_request(
-                        battle, from_teampreview_request=True
-                    )
-=======
                     role = split_message[2]
                     battle._update_team_from_open_sheets(message_dict, role)
                 # only handle battle request after all open sheets are processed
@@ -365,7 +329,6 @@
                 ):
                     will_move = True
                     from_teampreview_request = True
->>>>>>> ca04cc29
             elif split_message[1] == "win" or split_message[1] == "tie":
                 if split_message[1] == "win":
                     battle.won_by(split_message[2])
