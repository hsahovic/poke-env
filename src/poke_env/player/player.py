"""This module defines a base class for players."""

from __future__ import annotations

import asyncio
import random
from abc import ABC, abstractmethod
from asyncio import Condition, Event, Queue, Semaphore
from logging import Logger
from time import perf_counter
from typing import Any, Awaitable, Dict, List, Optional, Union

import orjson

from poke_env.concurrency import create_in_poke_loop, handle_threaded_coroutines
from poke_env.data import GenData, to_id_str
from poke_env.environment.abstract_battle import AbstractBattle
from poke_env.environment.battle import Battle
from poke_env.environment.double_battle import DoubleBattle
from poke_env.environment.move import Move
from poke_env.environment.pokemon import Pokemon
from poke_env.exceptions import ShowdownException
from poke_env.player.battle_order import (
    BattleOrder,
    DefaultBattleOrder,
    DoubleBattleOrder,
)
from poke_env.ps_client import PSClient
from poke_env.ps_client.account_configuration import (
    CONFIGURATION_FROM_PLAYER_COUNTER,
    AccountConfiguration,
)
from poke_env.ps_client.server_configuration import (
    LocalhostServerConfiguration,
    ServerConfiguration,
)
from poke_env.teambuilder.constant_teambuilder import ConstantTeambuilder
from poke_env.teambuilder.teambuilder import Teambuilder


class Player(ABC):
    """
    Base class for players.
    """

    MESSAGES_TO_IGNORE = {"t:", "expire", "uhtmlchange"}

    def __init__(
        self,
        account_configuration: Optional[AccountConfiguration] = None,
        *,
        avatar: Optional[str] = None,
        battle_format: str = "gen9randombattle",
        log_level: Optional[int] = None,
        max_concurrent_battles: int = 1,
        accept_open_team_sheet: bool = False,
        save_replays: Union[bool, str] = False,
        server_configuration: Optional[ServerConfiguration] = None,
        start_timer_on_battle_start: bool = False,
        start_listening: bool = True,
        open_timeout: Optional[float] = 10.0,
        ping_interval: Optional[float] = 20.0,
        ping_timeout: Optional[float] = 20.0,
        team: Optional[Union[str, Teambuilder]] = None,
    ):
        """
        :param account_configuration: Player configuration. If empty, defaults to an
            automatically generated username with no password. This option must be set
            if the server configuration requires authentication.
        :type account_configuration: AccountConfiguration, optional
        :param avatar: Player avatar name. Optional.
        :type avatar: str, optional
        :param battle_format: Name of the battle format this player plays. Defaults to
            gen9randombattle.
        :type battle_format: str
        :param log_level: The player's logger level.
        :type log_level: int. Defaults to logging's default level.
        :param max_concurrent_battles: Maximum number of battles this player will play
            concurrently. If 0, no limit will be applied. Defaults to 1.
        :type max_concurrent_battles: int
        :param accept_open_team_sheet: Boolean to define whether we want to accept or reject open team
            sheet requests
        :type accept_open_team_sheet: bool
        :param save_replays: Whether to save battle replays. Can be a boolean, where
            True will lead to replays being saved in a potentially new /replay folder,
            or a string representing a folder where replays will be saved.
        :type save_replays: bool or str
        :param server_configuration: Server configuration. Defaults to Localhost Server
            Configuration.
        :type server_configuration: ServerConfiguration, optional
        :param start_listening: Whether to start listening to the server. Defaults to
            True.
        :type start_listening: bool
        :param open_timeout: How long to wait for a timeout when connecting the socket
            (important for backend websockets.
            Increase only if timeouts occur during runtime).
            If None connect will never time out.
        :type open_timeout: float, optional
        :param ping_interval: How long between keepalive pings (Important for backend
            websockets). If None, disables keepalive entirely.
        :type ping_interval: float, optional
        :param ping_timeout: How long to wait for a timeout of a specific ping
            (important for backend websockets.
            Increase only if timeouts occur during runtime).
            If None pings will never time out.
        :type ping_timeout: float, optional
        :param start_timer_on_battle_start: Whether to automatically start the battle
            timer on battle start. Defaults to False.
        :type start_timer_on_battle_start: bool
        :param team: The team to use for formats requiring a team. Can be a showdown
            team string, a showdown packed team string, of a ShowdownTeam object.
            Defaults to None.
        :type team: str or Teambuilder, optional
        """
        if account_configuration is None:
            account_configuration = self._create_account_configuration()

        if server_configuration is None:
            server_configuration = LocalhostServerConfiguration

        self.ps_client = PSClient(
            account_configuration=account_configuration,
            avatar=avatar,
            log_level=log_level,
            server_configuration=server_configuration,
            start_listening=start_listening,
            open_timeout=open_timeout,
            ping_interval=ping_interval,
            ping_timeout=ping_timeout,
        )

        self.ps_client._handle_battle_message = self._handle_battle_message  # type: ignore
        self.ps_client._update_challenges = self._update_challenges  # type: ignore
        self.ps_client._handle_challenge_request = self._handle_challenge_request  # type: ignore

        self._format: str = battle_format
        self._max_concurrent_battles: int = max_concurrent_battles
        self._save_replays = save_replays
        self._start_timer_on_battle_start: bool = start_timer_on_battle_start
        self._accept_open_team_sheet: bool = accept_open_team_sheet

        self._battles: Dict[str, AbstractBattle] = {}
        self._battle_semaphore: Semaphore = create_in_poke_loop(Semaphore, 0)

        self._battle_start_condition: Condition = create_in_poke_loop(Condition)
        self._battle_count_queue: Queue[Any] = create_in_poke_loop(
            Queue, max_concurrent_battles
        )
        self._battle_end_condition: Condition = create_in_poke_loop(Condition)
        self._challenge_queue: Queue[Any] = create_in_poke_loop(Queue)
        self._waiting: Event = create_in_poke_loop(Event)
        self._trying_again: Event = create_in_poke_loop(Event)
        self._team: Optional[Teambuilder] = None

        if isinstance(team, Teambuilder):
            self._team = team
        elif isinstance(team, str):
            self._team = ConstantTeambuilder(team)

        self.logger.debug("Player initialisation finished")

    def _create_account_configuration(self) -> AccountConfiguration:
        key = type(self).__name__
        CONFIGURATION_FROM_PLAYER_COUNTER.update([key])
        username = "%s %d" % (key, CONFIGURATION_FROM_PLAYER_COUNTER[key])
        if len(username) > 18:
            username = "%s %d" % (
                key[: 18 - len(username)],
                CONFIGURATION_FROM_PLAYER_COUNTER[key],
            )
        return AccountConfiguration(username, None)

    def _battle_finished_callback(self, battle: AbstractBattle):
        pass

    def update_team(self, team: Union[Teambuilder, str]):
        """Updates the team used by the player.

        :param team: The new team to use.
        :type team: str or Teambuilder
        """
        if isinstance(team, Teambuilder):
            self._team = team
        else:
            self._team = ConstantTeambuilder(team)

    async def _create_battle(self, split_message: List[str]) -> AbstractBattle:
        """Returns battle object corresponding to received message.

        :param split_message: The battle initialisation message.
        :type split_message: List[str]
        :return: The corresponding battle object.
        :rtype: AbstractBattle
        """
        # We check that the battle has the correct format
        if split_message[1] == self._format and len(split_message) >= 2:
            # Battle initialisation
            battle_tag = "-".join(split_message)[1:]

            if battle_tag in self._battles:
                return self._battles[battle_tag]
            else:
                gen = GenData.from_format(self._format).gen
                if self.format_is_doubles:
                    battle: AbstractBattle = DoubleBattle(
                        battle_tag=battle_tag,
                        username=self.username,
                        logger=self.logger,
                        save_replays=self._save_replays,
                        gen=gen,
                    )
                else:
                    battle = Battle(
                        battle_tag=battle_tag,
                        username=self.username,
                        logger=self.logger,
                        gen=gen,
                        save_replays=self._save_replays,
                    )

                # Add our team as teampreview_team, as part of battle initialisation
                if isinstance(self._team, ConstantTeambuilder):
                    battle.teampreview_team = set(
                        [
                            Pokemon(gen=gen, teambuilder=tb_mon)
                            for tb_mon in self._team.team
                        ]
                    )

                await self._battle_count_queue.put(None)
                if battle_tag in self._battles:
                    await self._battle_count_queue.get()
                    return self._battles[battle_tag]
                async with self._battle_start_condition:
                    self._battle_semaphore.release()
                    self._battle_start_condition.notify_all()
                    self._battles[battle_tag] = battle

                if self._start_timer_on_battle_start:
                    await self.ps_client.send_message("/timer on", battle.battle_tag)

                return battle
        else:
            self.logger.critical(
                "Unmanaged battle initialisation message received: %s", split_message
            )
            raise ShowdownException()

    async def _get_battle(self, battle_tag: str) -> AbstractBattle:
        battle_tag = battle_tag[1:]
        while True:
            if battle_tag in self._battles:
                return self._battles[battle_tag]
            async with self._battle_start_condition:
                await self._battle_start_condition.wait()

    async def _handle_battle_message(self, split_messages: List[List[str]]):
        """Handles a battle message.

        :param split_message: The received battle message.
        :type split_message: str
        """
        # Battle messages can be multiline
        if (
            len(split_messages) > 1
            and len(split_messages[1]) > 1
            and split_messages[1][1] == "init"
        ):
            battle_info = split_messages[0][0].split("-")
            battle = await self._create_battle(battle_info)
        else:
            battle = await self._get_battle(split_messages[0][0])

        for split_message in split_messages[1:]:
            if len(split_message) <= 1:
                continue
            elif split_message[1] == "":
                battle.parse_message(split_message)
            elif split_message[1] in self.MESSAGES_TO_IGNORE:
                pass
            elif split_message[1] == "request":
                if split_message[2]:
                    request = orjson.loads(split_message[2])
                    battle.parse_request(request)
                    if battle._wait:
                        self._waiting.set()
                    if battle.move_on_next_request:
                        await self._handle_battle_request(battle)
                        battle.move_on_next_request = False
            elif split_message[1] == "win" or split_message[1] == "tie":
                if split_message[1] == "win":
                    battle.won_by(split_message[2])
                else:
                    battle.tied()
                await self._battle_count_queue.get()
                self._battle_count_queue.task_done()
                self._battle_finished_callback(battle)
                async with self._battle_end_condition:
                    self._battle_end_condition.notify_all()
            elif split_message[1] == "error":
                self.logger.log(
                    25, "Error message received: %s", "|".join(split_message)
                )
                if split_message[2].startswith(
                    "[Invalid choice] Sorry, too late to make a different move"
                ):
                    if battle.trapped:
                        self._trying_again.set()
                        await self._handle_battle_request(battle)
                elif split_message[2].startswith(
                    "[Unavailable choice] Can't switch: The active Pokémon is "
                    "trapped"
                ) or split_message[2].startswith(
                    "[Invalid choice] Can't switch: The active Pokémon is trapped"
                ):
                    battle.trapped = True
                    self._trying_again.set()
                    await self._handle_battle_request(battle)
<<<<<<< HEAD
                elif (
                    split_message[2].startswith("[Invalid choice] Can't pass: ")
                    or split_message[2].startswith(
                        "[Invalid choice] Can't switch: You can't switch to an active "
                        "Pokémon"
                    )
                    or split_message[2].startswith(
                        "[Invalid choice] Can't switch: You can't switch to a fainted "
                        "Pokémon"
                    )
                    or split_message[2].startswith(
                        "[Invalid choice] Can't move: Invalid target for"
                    )
                    or split_message[2].startswith(
                        "[Invalid choice] Can't move: You can't choose a target for"
                    )
                    or (
                        split_message[2].startswith("[Invalid choice] Can't move: ")
                        and split_message[2].endswith("needs a target")
                    )
                    or (
                        split_message[2].startswith("[Invalid choice] Can't move: Your")
                        and " doesn't have a move matching " in split_message[2]
                    )
                    or split_message[2].startswith(
                        "[Invalid choice] Incomplete choice: "
                    )
                    or (
                        split_message[2].startswith("[Unavailable choice]")
                        and split_message[2].endswith("is disabled")
                    )
                    or (
                        split_message[2].startswith("[Invalid choice]")
                        and split_message[2].endswith("is disabled")
                    )
                    or split_message[2].startswith(
                        "[Invalid choice] Can't move: You sent more choices than unfainted"
                        " Pokémon."
                    )
                    or split_message[2].startswith(
                        "[Invalid choice] Can't move: You can only Terastallize once per battle."
                    )
                ):
                    self.trying_again.set()
                    await self.ps_client.send_message(
                        "/choose default", battle.battle_tag
                    )
=======
                elif split_message[2].startswith("[Invalid choice] Can't pass: "):
                    await self._handle_battle_request(battle, maybe_default_order=True)
                elif split_message[2].startswith(
                    "[Invalid choice] Can't switch: You can't switch to an active "
                    "Pokémon"
                ):
                    await self._handle_battle_request(battle, maybe_default_order=True)
                elif split_message[2].startswith(
                    "[Invalid choice] Can't switch: You can't switch to a fainted "
                    "Pokémon"
                ):
                    await self._handle_battle_request(battle, maybe_default_order=True)
                elif split_message[2].startswith(
                    "[Invalid choice] Can't move: Invalid target for"
                ):
                    await self._handle_battle_request(battle, maybe_default_order=True)
                elif split_message[2].startswith(
                    "[Invalid choice] Can't move: You can't choose a target for"
                ):
                    await self._handle_battle_request(battle, maybe_default_order=True)
                elif split_message[2].startswith(
                    "[Invalid choice] Can't move: "
                ) and split_message[2].endswith("needs a target"):
                    await self._handle_battle_request(battle, maybe_default_order=True)
                elif (
                    split_message[2].startswith("[Invalid choice] Can't move: Your")
                    and " doesn't have a move matching " in split_message[2]
                ):
                    await self._handle_battle_request(battle, maybe_default_order=True)
                elif split_message[2].startswith(
                    "[Invalid choice] Incomplete choice: "
                ):
                    await self._handle_battle_request(battle, maybe_default_order=True)
                elif split_message[2].startswith(
                    "[Unavailable choice]"
                ) and split_message[2].endswith("is disabled"):
                    await self._handle_battle_request(battle, maybe_default_order=True)
                elif split_message[2].startswith("[Invalid choice]") and split_message[
                    2
                ].endswith("is disabled"):
                    await self._handle_battle_request(battle, maybe_default_order=True)
                elif split_message[2].startswith(
                    "[Invalid choice] Can't move: You sent more choices than unfainted"
                    " Pokémon."
                ):
                    await self._handle_battle_request(battle, maybe_default_order=True)
                elif split_message[2].startswith(
                    "[Invalid choice] Can't move: You can only Terastallize once per battle."
                ):
                    await self._handle_battle_request(battle, maybe_default_order=True)
>>>>>>> e3e4872c
                else:
                    self.logger.critical("Unexpected error message: %s", split_message)
            elif split_message[1] == "turn":
                battle.parse_message(split_message)
                await self._handle_battle_request(battle)
            elif split_message[1] == "teampreview":
                battle.parse_message(split_message)
                await self._handle_battle_request(battle, from_teampreview_request=True)
            elif split_message[1] == "bigerror":
                self.logger.warning("Received 'bigerror' message: %s", split_message)
            elif split_message[1] == "uhtml" and split_message[2] == "otsrequest":
                await self._handle_ots_request(battle.battle_tag)
            else:
                battle.parse_message(split_message)

    async def _handle_battle_request(
        self,
        battle: AbstractBattle,
        from_teampreview_request: bool = False,
    ):
<<<<<<< HEAD
        if battle.teampreview:
=======
        if maybe_default_order and (
            "illusion" in [p.ability for p in battle.team.values()]
            or random.random() < self.DEFAULT_CHOICE_CHANCE
        ):
            message = self.choose_default_move().message
        elif battle.teampreview:
>>>>>>> e3e4872c
            if not from_teampreview_request:
                return
            message = self.teampreview(battle)
        else:
            if maybe_default_order:
                self._trying_again.set()
            choice = self.choose_move(battle)
            if isinstance(choice, Awaitable):
                choice = await choice
            message = choice.message
        await self.ps_client.send_message(message, battle.battle_tag)

    async def _handle_challenge_request(self, split_message: List[str]):
        """Handles an individual challenge."""
        challenging_player = split_message[2].strip()

        if challenging_player != self.username:
            if len(split_message) >= 6:
                if split_message[5] == self._format:
                    await self._challenge_queue.put(challenging_player)

    async def _handle_ots_request(self, battle_tag: str):
        """Handles an Open Team Sheet request."""
        if self.accept_open_team_sheet:
            await self.ps_client.send_message("/acceptopenteamsheets", room=battle_tag)
        else:
            await self.ps_client.send_message("/rejectopenteamsheets", room=battle_tag)

    async def _update_challenges(self, split_message: List[str]):
        """Update internal challenge state.

        Add corresponding challenges to internal queue of challenges, where they will be
        processed if relevant.

        :param split_message: Recevied message, split.
        :type split_message: List[str]
        """
        self.logger.debug("Updating challenges with %s", split_message)
        challenges = orjson.loads(split_message[2]).get("challengesFrom", {})
        for user, format_ in challenges.items():
            if format_ == self._format:
                await self._challenge_queue.put(user)

    async def accept_challenges(
        self,
        opponent: Optional[Union[str, List[str]]],
        n_challenges: int,
        packed_team: Optional[str] = None,
    ):
        """Let the player wait for challenges from opponent, and accept them.

        If opponent is None, every challenge will be accepted. If opponent if a string,
        all challenges from player with that name will be accepted. If opponent is a
        list all challenges originating from players whose name is in the list will be
        accepted.

        Up to n_challenges challenges will be accepted, after what the function will
        wait for these battles to finish, and then return.

        :param opponent: Players from which challenges will be accepted.
        :type opponent: None, str or list of str
        :param n_challenges: Number of challenges that will be accepted
        :type n_challenges: int
        :packed_team: Team to use. Defaults to generating a team with the agent's teambuilder.
        :type packed_team: string, optional.
        """
        await handle_threaded_coroutines(
            self._accept_challenges(opponent, n_challenges, packed_team)
        )

    async def _accept_challenges(
        self,
        opponent: Optional[Union[str, List[str]]],
        n_challenges: int,
        packed_team: Optional[str],
    ):
        if opponent:
            if isinstance(opponent, list):
                opponent = [to_id_str(o) for o in opponent]
            else:
                opponent = to_id_str(opponent)
        await self.ps_client.logged_in.wait()
        self.logger.debug("Event logged in received in accept_challenge")

        for _ in range(n_challenges):
            team = packed_team or self.next_team
            while True:
                username = to_id_str(await self._challenge_queue.get())
                self.logger.debug(
                    "Consumed %s from challenge queue in accept_challenge", username
                )
                if (
                    (opponent is None)
                    or (opponent == username)
                    or (isinstance(opponent, list) and (username in opponent))
                ):
                    await self.ps_client.accept_challenge(username, team)
                    await self._battle_semaphore.acquire()
                    break
        await self._battle_count_queue.join()

    @abstractmethod
    def choose_move(
        self, battle: AbstractBattle
    ) -> Union[BattleOrder, Awaitable[BattleOrder]]:
        """Abstract method to choose a move in a battle.

        :param battle: The battle.
        :type battle: AbstractBattle
        :return: The move order.
        :rtype: str
        """
        pass

    @staticmethod
    def choose_default_move() -> DefaultBattleOrder:
        """Returns showdown's default move order.

        This order will result in the first legal order - according to showdown's
        ordering - being chosen.
        """
        return DefaultBattleOrder()

    @staticmethod
    def choose_random_doubles_move(battle: DoubleBattle) -> BattleOrder:
        active_orders: List[List[BattleOrder]] = [[], []]

        if any(battle.force_switch):
            first_order = None
            second_order = None

            if battle.force_switch[0] and battle.available_switches[0]:
                first_switch_in = random.choice(battle.available_switches[0])
                first_order = BattleOrder(first_switch_in)
            else:
                first_switch_in = None

            if battle.force_switch[1] and battle.available_switches[1]:
                available_switches = [
                    s for s in battle.available_switches[1] if s != first_switch_in
                ]

                if available_switches:
                    second_switch_in = random.choice(available_switches)
                    second_order = BattleOrder(second_switch_in)

            return DoubleBattleOrder(first_order, second_order)

        for (
            orders,
            mon,
            switches,
            moves,
            can_mega,
            can_z_move,
            can_dynamax,
            can_tera,
        ) in zip(
            active_orders,
            battle.active_pokemon,
            battle.available_switches,
            battle.available_moves,
            battle.can_mega_evolve,
            battle.can_z_move,
            battle.can_dynamax,
            battle.can_tera,
        ):
            if not mon:
                continue

            targets = {
                move: battle.get_possible_showdown_targets(move, mon) for move in moves
            }
            orders.extend(
                [
                    BattleOrder(move, move_target=target)
                    for move in moves
                    for target in targets[move]
                ]
            )
            orders.extend([BattleOrder(switch) for switch in switches])

            if can_mega:
                orders.extend(
                    [
                        BattleOrder(move, move_target=target, mega=True)
                        for move in moves
                        for target in targets[move]
                    ]
                )
            if can_z_move:
                available_z_moves = set(mon.available_z_moves)
                orders.extend(
                    [
                        BattleOrder(move, move_target=target, z_move=True)
                        for move in moves
                        for target in targets[move]
                        if move in available_z_moves
                    ]
                )

            if can_dynamax:
                orders.extend(
                    [
                        BattleOrder(move, move_target=target, dynamax=True)
                        for move in moves
                        for target in targets[move]
                    ]
                )

            if can_tera:
                orders.extend(
                    [
                        BattleOrder(move, move_target=target, terastallize=True)
                        for move in moves
                        for target in targets[move]
                    ]
                )

        orders = DoubleBattleOrder.join_orders(*active_orders)

        if orders:
            return orders[int(random.random() * len(orders))]
        else:
            return DefaultBattleOrder()

    @staticmethod
    def choose_random_singles_move(battle: Battle) -> BattleOrder:
        available_orders = [BattleOrder(move) for move in battle.available_moves]
        available_orders.extend(
            [BattleOrder(switch) for switch in battle.available_switches]
        )

        if battle.can_mega_evolve:
            available_orders.extend(
                [BattleOrder(move, mega=True) for move in battle.available_moves]
            )

        if battle.can_dynamax:
            available_orders.extend(
                [BattleOrder(move, dynamax=True) for move in battle.available_moves]
            )

        if battle.can_tera:
            available_orders.extend(
                [
                    BattleOrder(move, terastallize=True)
                    for move in battle.available_moves
                ]
            )

        if battle.can_z_move and battle.active_pokemon:
            available_z_moves = set(battle.active_pokemon.available_z_moves)
            available_orders.extend(
                [
                    BattleOrder(move, z_move=True)
                    for move in battle.available_moves
                    if move in available_z_moves
                ]
            )

        if available_orders:
            return available_orders[int(random.random() * len(available_orders))]
        else:
            return Player.choose_default_move()

    @staticmethod
    def choose_random_move(battle: AbstractBattle) -> BattleOrder:
        """Returns a random legal move from battle.

        :param battle: The battle in which to move.
        :type battle: AbstractBattle
        :return: Move order
        :rtype: str
        """
        if isinstance(battle, DoubleBattle):
            return Player.choose_random_doubles_move(battle)
        elif isinstance(battle, Battle):
            return Player.choose_random_singles_move(battle)
        else:
            raise ValueError(
                f"battle should be Battle or DoubleBattle. Received {type(battle)}"
            )

    async def ladder(self, n_games: int):
        """Make the player play games on the ladder.

        n_games defines how many battles will be played.

        :param n_games: Number of battles that will be played
        :type n_games: int
        """
        await handle_threaded_coroutines(self._ladder(n_games))

    async def _ladder(self, n_games: int):
        await self.ps_client.logged_in.wait()
        start_time = perf_counter()

        for _ in range(n_games):
            async with self._battle_start_condition:
                await self.ps_client.search_ladder_game(self._format, self.next_team)
                await self._battle_start_condition.wait()
                while self._battle_count_queue.full():
                    async with self._battle_end_condition:
                        await self._battle_end_condition.wait()
                await self._battle_semaphore.acquire()
        await self._battle_count_queue.join()
        self.logger.info(
            "Laddering (%d battles) finished in %fs",
            n_games,
            perf_counter() - start_time,
        )

    async def battle_against(self, *opponents: Player, n_battles: int = 1):
        """Make the player play n_battles against the given opponents.

        This function is a wrapper around send_challenges and accept_challenges.

        :param opponents: The opponents to play against.
        :type opponents: Player
        :param n_battles: The number of games to play. Defaults to 1.
        :type n_battles: int
        """
        await handle_threaded_coroutines(
            self._battle_against(*opponents, n_battles=n_battles)
        )

    async def _battle_against(self, *opponents: Player, n_battles: int):
        for opponent in opponents:
            await asyncio.gather(
                self.send_challenges(
                    to_id_str(opponent.username),
                    n_battles,
                    to_wait=opponent.ps_client.logged_in,
                ),
                opponent.accept_challenges(to_id_str(self.username), n_battles),
            )

    async def send_challenges(
        self, opponent: str, n_challenges: int, to_wait: Optional[Event] = None
    ):
        """Make the player send challenges to opponent.

        opponent must be a string, corresponding to the name of the player to challenge.

        n_challenges defines how many challenges will be sent.

        to_wait is an optional event that can be set, in which case it will be waited
        before launching challenges.

        :param opponent: Player username to challenge.
        :type opponent: str
        :param n_challenges: Number of battles that will be started
        :type n_challenges: int
        :param to_wait: Optional event to wait before launching challenges.
        :type to_wait: Event, optional.
        """
        await handle_threaded_coroutines(
            self._send_challenges(opponent, n_challenges, to_wait)
        )

    async def _send_challenges(
        self, opponent: str, n_challenges: int, to_wait: Optional[Event] = None
    ):
        await self.ps_client.logged_in.wait()
        self.logger.info("Event logged in received in send challenge")

        if to_wait is not None:
            await to_wait.wait()

        start_time = perf_counter()

        for _ in range(n_challenges):
            await self.ps_client.challenge(opponent, self._format, self.next_team)
            await self._battle_semaphore.acquire()
        await self._battle_count_queue.join()
        self.logger.info(
            "Challenges (%d battles) finished in %fs",
            n_challenges,
            perf_counter() - start_time,
        )

    def random_teampreview(self, battle: AbstractBattle) -> str:
        """Returns a random valid teampreview order for the given battle.

        :param battle: The battle.
        :type battle: AbstractBattle
        :return: The random teampreview order.
        :rtype: str
        """
        members = list(range(1, len(battle.team) + 1))
        random.shuffle(members)
        return "/team " + "".join([str(c) for c in members])

    def reset_battles(self):
        """Resets the player's inner battle tracker."""
        for battle in list(self._battles.values()):
            if not battle.finished:
                raise EnvironmentError(
                    "Can not reset player's battles while they are still running"
                )
        self._battles = {}

    def teampreview(self, battle: AbstractBattle) -> str:
        """Returns a teampreview order for the given battle.

        This order must be of the form /team TEAM, where TEAM is a string defining the
        team chosen by the player. Multiple formats are supported, among which '3461'
        and '3, 4, 6, 1' are correct and indicate leading with pokemon 3, with pokemons
        4, 6 and 1 in the back in single battles or leading with pokemons 3 and 4 with
        pokemons 6 and 1 in the back in double battles.

        Please refer to Pokemon Showdown's protocol documentation for more information.

        :param battle: The battle.
        :type battle: AbstractBattle
        :return: The teampreview order.
        :rtype: str
        """
        return self.random_teampreview(battle)

    @staticmethod
    def create_order(
        order: Union[Move, Pokemon],
        mega: bool = False,
        z_move: bool = False,
        dynamax: bool = False,
        terastallize: bool = False,
        move_target: int = DoubleBattle.EMPTY_TARGET_POSITION,
    ) -> BattleOrder:
        """Formats an move order corresponding to the provided pokemon or move.

        :param order: Move to make or Pokemon to switch to.
        :type order: Move or Pokemon
        :param mega: Whether to mega evolve the pokemon, if a move is chosen.
        :type mega: bool
        :param z_move: Whether to make a zmove, if a move is chosen.
        :type z_move: bool
        :param dynamax: Whether to dynamax, if a move is chosen.
        :type dynamax: bool
        :param terastallize: Whether to terastallize, if a move is chosen.
        :type terastallize: bool
        :param move_target: Target Pokemon slot of a given move
        :type move_target: int
        :return: Formatted move order
        :rtype: str
        """
        return BattleOrder(
            order,
            mega=mega,
            move_target=move_target,
            z_move=z_move,
            dynamax=dynamax,
            terastallize=terastallize,
        )

    @property
    def battles(self) -> Dict[str, AbstractBattle]:
        return self._battles

    @property
    def format(self) -> str:
        return self._format

    @property
    def format_is_doubles(self) -> bool:
        format_lowercase = self._format.lower()
        return (
            "vgc" in format_lowercase
            or "double" in format_lowercase
            or "metronome" in format_lowercase
        )

    @property
    def n_finished_battles(self) -> int:
        return len([None for b in self._battles.values() if b.finished])

    @property
    def n_lost_battles(self) -> int:
        return len([None for b in self._battles.values() if b.lost])

    @property
    def n_tied_battles(self) -> int:
        return self.n_finished_battles - self.n_lost_battles - self.n_won_battles

    @property
    def n_won_battles(self) -> int:
        return len([None for b in self._battles.values() if b.won])

    @property
    def accept_open_team_sheet(self) -> bool:
        return self._accept_open_team_sheet

    @property
    def win_rate(self) -> float:
        return self.n_won_battles / self.n_finished_battles

    @property
    def logger(self) -> Logger:
        return self.ps_client.logger

    @property
    def username(self) -> str:
        return self.ps_client.username

    @property
    def next_team(self) -> Optional[str]:
        if self._team:
            return self._team.yield_team()
        return None<|MERGE_RESOLUTION|>--- conflicted
+++ resolved
@@ -44,6 +44,10 @@
     """
 
     MESSAGES_TO_IGNORE = {"t:", "expire", "uhtmlchange"}
+
+    # When an error resulting from an invalid choice is made, the next order has this
+    # chance of being showdown's default order to prevent infinite loops
+    DEFAULT_CHOICE_CHANCE = 1 / 1000
 
     def __init__(
         self,
@@ -316,55 +320,6 @@
                     battle.trapped = True
                     self._trying_again.set()
                     await self._handle_battle_request(battle)
-<<<<<<< HEAD
-                elif (
-                    split_message[2].startswith("[Invalid choice] Can't pass: ")
-                    or split_message[2].startswith(
-                        "[Invalid choice] Can't switch: You can't switch to an active "
-                        "Pokémon"
-                    )
-                    or split_message[2].startswith(
-                        "[Invalid choice] Can't switch: You can't switch to a fainted "
-                        "Pokémon"
-                    )
-                    or split_message[2].startswith(
-                        "[Invalid choice] Can't move: Invalid target for"
-                    )
-                    or split_message[2].startswith(
-                        "[Invalid choice] Can't move: You can't choose a target for"
-                    )
-                    or (
-                        split_message[2].startswith("[Invalid choice] Can't move: ")
-                        and split_message[2].endswith("needs a target")
-                    )
-                    or (
-                        split_message[2].startswith("[Invalid choice] Can't move: Your")
-                        and " doesn't have a move matching " in split_message[2]
-                    )
-                    or split_message[2].startswith(
-                        "[Invalid choice] Incomplete choice: "
-                    )
-                    or (
-                        split_message[2].startswith("[Unavailable choice]")
-                        and split_message[2].endswith("is disabled")
-                    )
-                    or (
-                        split_message[2].startswith("[Invalid choice]")
-                        and split_message[2].endswith("is disabled")
-                    )
-                    or split_message[2].startswith(
-                        "[Invalid choice] Can't move: You sent more choices than unfainted"
-                        " Pokémon."
-                    )
-                    or split_message[2].startswith(
-                        "[Invalid choice] Can't move: You can only Terastallize once per battle."
-                    )
-                ):
-                    self.trying_again.set()
-                    await self.ps_client.send_message(
-                        "/choose default", battle.battle_tag
-                    )
-=======
                 elif split_message[2].startswith("[Invalid choice] Can't pass: "):
                     await self._handle_battle_request(battle, maybe_default_order=True)
                 elif split_message[2].startswith(
@@ -415,7 +370,6 @@
                     "[Invalid choice] Can't move: You can only Terastallize once per battle."
                 ):
                     await self._handle_battle_request(battle, maybe_default_order=True)
->>>>>>> e3e4872c
                 else:
                     self.logger.critical("Unexpected error message: %s", split_message)
             elif split_message[1] == "turn":
@@ -435,17 +389,14 @@
         self,
         battle: AbstractBattle,
         from_teampreview_request: bool = False,
+        maybe_default_order: bool = False,
     ):
-<<<<<<< HEAD
-        if battle.teampreview:
-=======
         if maybe_default_order and (
             "illusion" in [p.ability for p in battle.team.values()]
             or random.random() < self.DEFAULT_CHOICE_CHANCE
         ):
             message = self.choose_default_move().message
         elif battle.teampreview:
->>>>>>> e3e4872c
             if not from_teampreview_request:
                 return
             message = self.teampreview(battle)
