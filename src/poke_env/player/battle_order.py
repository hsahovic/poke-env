from __future__ import annotations

from abc import abstractmethod
from dataclasses import dataclass, field
from typing import List, Union

from poke_env.battle.move import Move
from poke_env.battle.pokemon import Pokemon


class BattleOrder:
    def __str__(self) -> str:
        return self.message

    @property
    @abstractmethod
    def message(self) -> str:
        pass


class ForfeitBattleOrder(BattleOrder):
    @property
    def message(self) -> str:
        return "/forfeit"


@dataclass
class SingleBattleOrder(BattleOrder):
    order: Union[Move, Pokemon, str]
    mega: bool = False
    z_move: bool = False
    dynamax: bool = False
    terastallize: bool = False
    move_target: int = 0

    @property
    def message(self) -> str:
        if isinstance(self.order, Move):
            if self.order.id == "recharge":
                return "/choose move 1"

            message = f"/choose move {self.order.id}"
            if self.mega:
                message += " mega"
            elif self.z_move:
                message += " zmove"
            elif self.dynamax:
                message += " dynamax"
            elif self.terastallize:
                message += " terastallize"

            if self.move_target != 0:
                message += f" {self.move_target}"
            return message
        elif isinstance(self.order, Pokemon):
            return f"/choose switch {self.order.species}"
        else:
            return self.order


class PassBattleOrder(SingleBattleOrder):
    def __init__(self):
        super().__init__("/choose pass")


@dataclass
class DoubleBattleOrder(BattleOrder):
    first_order: SingleBattleOrder = field(default_factory=PassBattleOrder)
    second_order: SingleBattleOrder = field(default_factory=PassBattleOrder)

    @property
    def message(self) -> str:
<<<<<<< HEAD
        return (
            self.first_order.message
            + ", "
            + self.second_order.message.replace("/choose ", "")
        )
=======
        return f"{self.first_order.message}, {self.second_order.message[8:]}"
>>>>>>> 3821dd7e

    @staticmethod
    def join_orders(
        first_orders: List[SingleBattleOrder], second_orders: List[SingleBattleOrder]
    ) -> List[DoubleBattleOrder]:
        return [
            DoubleBattleOrder(first_order=first_order, second_order=second_order)
            for first_order in first_orders or [PassBattleOrder()]
            for second_order in second_orders or [PassBattleOrder()]
            if not (first_order.mega and second_order.mega)
            if not (first_order.z_move and second_order.z_move)
            if not (first_order.dynamax and second_order.dynamax)
            if not (first_order.terastallize and second_order.terastallize)
            if not (
                isinstance(first_order.order, Pokemon)
                and isinstance(second_order.order, Pokemon)
                and str(first_order) == str(second_order)
            )
            if not (
                isinstance(first_order, PassBattleOrder)
                and isinstance(second_order, PassBattleOrder)
            )
        ]


class DefaultBattleOrder(SingleBattleOrder, DoubleBattleOrder):
    def __init__(self):
        super().__init__("/choose default")<|MERGE_RESOLUTION|>--- conflicted
+++ resolved
@@ -70,15 +70,7 @@
 
     @property
     def message(self) -> str:
-<<<<<<< HEAD
-        return (
-            self.first_order.message
-            + ", "
-            + self.second_order.message.replace("/choose ", "")
-        )
-=======
         return f"{self.first_order.message}, {self.second_order.message[8:]}"
->>>>>>> 3821dd7e
 
     @staticmethod
     def join_orders(
