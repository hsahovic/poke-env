--- conflicted
+++ resolved
@@ -96,11 +96,7 @@
     @staticmethod
     def join_orders(
         first_orders: List[BattleOrder], second_orders: List[BattleOrder]
-<<<<<<< HEAD
-    ) -> List[BattleOrder]:
-=======
     ) -> List[DoubleBattleOrder]:
->>>>>>> 78bd1b99
         if first_orders and second_orders:
             return [
                 DoubleBattleOrder(first_order=first_order, second_order=second_order)
