--- conflicted
+++ resolved
@@ -10,28 +10,23 @@
 from abc import abstractmethod
 from typing import Any, Awaitable, Callable, Dict, List, Optional, Tuple, Union
 
-<<<<<<< HEAD
-from gymnasium.core import ActType, Env, ObsType
 from gymnasium.spaces import Space
+from pettingzoo.utils.env import (  # type: ignore[import-untyped]
+    ActionType,
+    ObsType,
+    ParallelEnv,
+)
 
 from poke_env.concurrency import POKE_LOOP, create_in_poke_loop
 from poke_env.environment.abstract_battle import AbstractBattle
 from poke_env.environment.battle import Battle
 from poke_env.environment.double_battle import DoubleBattle
 from poke_env.environment.pokemon import Pokemon
-from poke_env.player.battle_order import BattleOrder, DoubleBattleOrder
-=======
-from gymnasium.spaces import Discrete, Space
-from pettingzoo.utils.env import (  # type: ignore[import-untyped]
-    ActionType,
-    ObsType,
-    ParallelEnv,
+from poke_env.player.battle_order import (
+    BattleOrder,
+    DoubleBattleOrder,
+    ForfeitBattleOrder,
 )
-
-from poke_env.concurrency import POKE_LOOP, create_in_poke_loop
-from poke_env.environment.abstract_battle import AbstractBattle
-from poke_env.player.battle_order import BattleOrder, ForfeitBattleOrder
->>>>>>> f80a252b
 from poke_env.player.player import Player
 from poke_env.ps_client import AccountConfiguration
 from poke_env.ps_client.server_configuration import (
