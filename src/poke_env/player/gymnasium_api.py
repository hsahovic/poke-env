"""This module defines a player class with the Gymnasium API on the main thread.
For a black-box implementation consider using the module env_player.
"""

from __future__ import annotations

import asyncio
import copy
import time
from abc import abstractmethod
from typing import Any, Awaitable, Callable, Dict, List, Optional, Tuple, Union

from gymnasium.spaces import Discrete, Space
from pettingzoo.utils.env import (  # type: ignore[import-untyped]
    ActionType,
    ObsType,
    ParallelEnv,
)

from poke_env.concurrency import POKE_LOOP, create_in_poke_loop
from poke_env.environment.abstract_battle import AbstractBattle
from poke_env.player.battle_order import BattleOrder, ForfeitBattleOrder
from poke_env.player.player import Player
from poke_env.ps_client import AccountConfiguration
from poke_env.ps_client.server_configuration import (
    LocalhostServerConfiguration,
    ServerConfiguration,
)
from poke_env.teambuilder.teambuilder import Teambuilder


class _AsyncQueue:
    def __init__(self, queue: asyncio.Queue[Any]):
        self.queue = queue

    async def async_get(self):
        return await self.queue.get()

    def get(self, timeout: Optional[float] = None, default: Any = None):
        try:
            res = asyncio.run_coroutine_threadsafe(
                asyncio.wait_for(self.async_get(), timeout), POKE_LOOP
            )
            return res.result()
        except asyncio.TimeoutError:
            return default

    async def async_put(self, item: Any):
        await self.queue.put(item)

    def put(self, item: Any):
        task = asyncio.run_coroutine_threadsafe(self.queue.put(item), POKE_LOOP)
        task.result()

    def empty(self):
        return self.queue.empty()

    def join(self):
        task = asyncio.run_coroutine_threadsafe(self.queue.join(), POKE_LOOP)
        task.result()

    async def async_join(self):
        await self.queue.join()


class _AsyncPlayer(Player):
    actions: _AsyncQueue
    observations: _AsyncQueue

    def __init__(
        self,
        user_funcs: GymnasiumEnv,
        username: str,
        **kwargs: Any,
    ):
        self.__class__.__name__ = username
        super().__init__(**kwargs)
        self.__class__.__name__ = "_AsyncPlayer"
        self.observations = _AsyncQueue(create_in_poke_loop(asyncio.Queue, 1))
        self.actions = _AsyncQueue(create_in_poke_loop(asyncio.Queue, 1))
        self.current_battle: Optional[AbstractBattle] = None
        self.waiting = False
        self._user_funcs = user_funcs

    def choose_move(self, battle: AbstractBattle) -> Awaitable[BattleOrder]:
        return self._env_move(battle)

    async def _env_move(self, battle: AbstractBattle) -> BattleOrder:
        if not self.current_battle or self.current_battle.finished:
            self.current_battle = battle
        if not self.current_battle == battle:
            raise RuntimeError("Using different battles for queues")
        battle_to_send = self._user_funcs.embed_battle(battle)
        await self.observations.async_put(battle_to_send)
        self.waiting = True
        action = await self.actions.async_get()
        self.waiting = False
        if action == -1:
            return ForfeitBattleOrder()
        return self._user_funcs.action_to_move(action, battle)

    def _battle_finished_callback(self, battle: AbstractBattle):
        to_put = self._user_funcs.embed_battle(battle)
        asyncio.run_coroutine_threadsafe(self.observations.async_put(to_put), POKE_LOOP)


class GymnasiumEnv(ParallelEnv[str, ObsType, ActionType]):
    """
    Base class implementing the Gymnasium API on the main thread.
    """

    _INIT_RETRIES = 100
    _TIME_BETWEEN_RETRIES = 0.5
    _SWITCH_CHALLENGE_TASK_RETRIES = 30
    _TIME_BETWEEN_SWITCH_RETIRES = 1

    def __init__(
        self,
        account_configuration1: Optional[AccountConfiguration] = None,
        account_configuration2: Optional[AccountConfiguration] = None,
        *,
        avatar: Optional[int] = None,
        battle_format: str = "gen8randombattle",
        log_level: Optional[int] = None,
        save_replays: Union[bool, str] = False,
        server_configuration: Optional[
            ServerConfiguration
        ] = LocalhostServerConfiguration,
        accept_open_team_sheet: Optional[bool] = False,
        start_timer_on_battle_start: bool = False,
        start_listening: bool = True,
        open_timeout: Optional[float] = 10.0,
        ping_interval: Optional[float] = 20.0,
        ping_timeout: Optional[float] = 20.0,
        team: Optional[Union[str, Teambuilder]] = None,
        start_challenging: bool = False,
    ):
        """
        :param account_configuration: Player configuration. If empty, defaults to an
            automatically generated username with no password. This option must be set
            if the server configuration requires authentication.
        :type account_configuration: AccountConfiguration, optional
        :param avatar: Player avatar id. Optional.
        :type avatar: int, optional
        :param battle_format: Name of the battle format this player plays. Defaults to
            gen8randombattle.
        :type battle_format: Optional, str. Default to randombattles, with specifics
            varying per class.
        :param log_level: The player's logger level.
        :type log_level: int. Defaults to logging's default level.
        :param save_replays: Whether to save battle replays. Can be a boolean, where
            True will lead to replays being saved in a potentially new /replay folder,
            or a string representing a folder where replays will be saved.
        :type save_replays: bool or str
        :param server_configuration: Server configuration. Defaults to Localhost Server
            Configuration.
        :type server_configuration: ServerConfiguration, optional
        :param start_listening: Whether to start listening to the server. Defaults to
            True.
        :type start_listening: bool
        :param accept_open_team_sheet: Whether to automatically start the battle with
            open team sheets on. Defaults to False.
        :param start_timer_on_battle_start: Whether to automatically start the battle
            timer on battle start. Defaults to False.
        :type start_timer_on_battle_start: bool
        :param open_timeout: How long to wait for a timeout when connecting the socket
            (important for backend websockets.
            Increase only if timeouts occur during runtime).
            If None connect will never time out.
        :type open_timeout: float, optional
        :param ping_interval: How long between keepalive pings (Important for backend
            websockets). If None, disables keepalive entirely.
        :type ping_interval: float, optional
        :param ping_timeout: How long to wait for a timeout of a specific ping
            (important for backend websockets.
            Increase only if timeouts occur during runtime).
            If None pings will never time out.
        :type ping_timeout: float, optional
        :param team: The team to use for formats requiring a team. Can be a showdown
            team string, a showdown packed team string, of a ShowdownTeam object.
            Defaults to None.
        :type team: str or Teambuilder, optional
        :param start_challenging: Whether to automatically start the challenge loop or
            leave it inactive.
        :type start_challenging: bool
        """
        self.agent1 = _AsyncPlayer(
            self,
            username=self.__class__.__name__,  # type: ignore
            account_configuration=account_configuration1,
            avatar=avatar,
            battle_format=battle_format,
            log_level=log_level,
            max_concurrent_battles=1,
            save_replays=save_replays,
            server_configuration=server_configuration,
            accept_open_team_sheet=accept_open_team_sheet,
            start_timer_on_battle_start=start_timer_on_battle_start,
            start_listening=start_listening,
            open_timeout=open_timeout,
            ping_interval=ping_interval,
            ping_timeout=ping_timeout,
            team=team,
        )
        self.agent2 = _AsyncPlayer(
            self,
            username=self.__class__.__name__,  # type: ignore
            account_configuration=account_configuration2,
            avatar=avatar,
            battle_format=battle_format,
            log_level=log_level,
            max_concurrent_battles=1,
            save_replays=save_replays,
            server_configuration=server_configuration,
            accept_open_team_sheet=accept_open_team_sheet,
            start_timer_on_battle_start=start_timer_on_battle_start,
            start_listening=start_listening,
            ping_interval=ping_interval,
            ping_timeout=ping_timeout,
            team=team,
        )
        self.agents: List[str] = []
        self.possible_agents = [self.agent1.username, self.agent2.username]
        self.observation_spaces = {
            name: self.describe_embedding() for name in self.possible_agents
        }
        self.action_spaces = {
            name: Discrete(self.action_space_size()) for name in self.possible_agents
        }
        self._actions1 = self.agent1.actions
        self._observations1 = self.agent1.observations
        self._actions2 = self.agent2.actions
        self._observations2 = self.agent2.observations
        self.current_battle1: Optional[AbstractBattle] = None
        self.current_battle2: Optional[AbstractBattle] = None
        self.last_battle1: Optional[AbstractBattle] = None
        self.last_battle2: Optional[AbstractBattle] = None
        self._keep_challenging: bool = False
        self._challenge_task = None
        self._seed_initialized: bool = False
        if start_challenging:
            self._keep_challenging = True
            self._challenge_task = asyncio.run_coroutine_threadsafe(
                self._challenge_loop(), POKE_LOOP
            )

    @abstractmethod
    def calc_reward(
        self, last_battle: AbstractBattle, current_battle: AbstractBattle
    ) -> float:
        """
        Returns the reward for the current battle state. The battle state in the previous
        turn is given as well and can be used for comparisons.

        :param last_battle: The battle state in the previous turn.
        :type last_battle: AbstractBattle
        :param current_battle: The current battle state.
        :type current_battle: AbstractBattle

        :return: The reward for current_battle.
        :rtype: float
        """
        pass

    @abstractmethod
    def action_to_move(self, action: int, battle: AbstractBattle) -> BattleOrder:
        """
        Returns the BattleOrder relative to the given action.

        :param action: The action to take.
        :type action: int
        :param battle: The current battle state
        :type battle: AbstractBattle

        :return: The battle order for the given action in context of the current battle.
        :rtype: BattleOrder
        """
        pass

    @abstractmethod
    def embed_battle(self, battle: AbstractBattle) -> ObsType:
        """
        Returns the embedding of the current battle state in a format compatible with
        the Gymnasium API.

        :param battle: The current battle state.
        :type battle: AbstractBattle

        :return: The embedding of the current battle state.
        """
        pass

    @abstractmethod
    def describe_embedding(self) -> Space[ObsType]:
        """
        Returns the description of the embedding. It must return a Space specifying
        low bounds and high bounds.

        :return: The description of the embedding.
        :rtype: Space
        """
        pass

    @abstractmethod
    def action_space_size(self) -> int:
        """
        Returns the size of the action space. Given size x, the action space goes
        from 0 to x - 1.

        :return: The action space size.
        :rtype: int
        """
        pass

    def reset(
        self,
        seed: Optional[int] = None,
        options: Optional[Dict[str, Any]] = None,
    ) -> Tuple[Dict[str, ObsType], Dict[str, Dict[str, Any]]]:
        self.agents = [self.agent1.username, self.agent2.username]
        # TODO: use the seed
        if not self.agent1.current_battle or not self.agent2.current_battle:
            count = self._INIT_RETRIES
            while not self.agent1.current_battle or not self.agent2.current_battle:
                if count == 0:
                    raise RuntimeError("Agent is not challenging")
                count -= 1
                time.sleep(self._TIME_BETWEEN_RETRIES)
        if self.current_battle1 and not self.current_battle1.finished:
            if self.current_battle1 == self.agent1.current_battle:
                self._actions1.put(-1)
                self._actions2.put(0)
                self._observations1.get()
                self._observations2.get()
            else:
                raise RuntimeError(
                    "Environment and agent aren't synchronized. Try to restart"
                )
        while self.current_battle1 == self.agent1.current_battle:
            time.sleep(0.01)
        observations = {
            self.agents[0]: self._observations1.get(),
            self.agents[1]: self._observations2.get(),
        }
        self.current_battle1 = self.agent1.current_battle
        self.current_battle1.logger = None
        self.current_battle2 = self.agent2.current_battle
        self.current_battle2.logger = None
        self.last_battle1 = self.current_battle1
        self.last_battle2 = self.current_battle2
        return observations, self.get_additional_info()

    def get_additional_info(self) -> Dict[str, Dict[str, Any]]:
        """
        Returns additional info for the reset method.
        Override only if you really need it.

        :return: Additional information as a Dict
        :rtype: Dict
        """
        return {self.possible_agents[0]: {}, self.possible_agents[1]: {}}

    def step(self, actions: Dict[str, ActionType]) -> Tuple[
        Dict[str, ObsType],
        Dict[str, float],
        Dict[str, bool],
        Dict[str, bool],
        Dict[str, Dict[str, Any]],
    ]:
        assert self.current_battle1 is not None
        assert self.current_battle2 is not None
        if self.current_battle1.finished:
            raise RuntimeError("Battle is already finished, call reset")
        battle1 = copy.copy(self.current_battle1)
        battle1.logger = None
        battle2 = copy.copy(self.current_battle2)
        battle2.logger = None
        self.last_battle1 = battle1
        self.last_battle2 = battle2
        if self.agent1.waiting:
            self._actions1.put(actions[self.agents[0]])
        if self.agent2.waiting:
            self._actions2.put(actions[self.agents[1]])
        observations = {
            self.agents[0]: self._observations1.get(
                timeout=0.1, default=self.embed_battle(self.last_battle1)
            ),
            self.agents[1]: self._observations2.get(
                timeout=0.1, default=self.embed_battle(self.last_battle2)
            ),
        }
        assert self.current_battle1 == self.agent1.current_battle
        reward = {
            self.agents[0]: self.calc_reward(self.last_battle1, self.current_battle1),
            self.agents[1]: self.calc_reward(self.last_battle2, self.current_battle2),
        }
        term1, trunc1 = self.calc_term_trunc(self.current_battle1)
        term2, trunc2 = self.calc_term_trunc(self.current_battle2)
        terminated = {self.agents[0]: term1, self.agents[1]: term2}
        truncated = {self.agents[0]: trunc1, self.agents[1]: trunc2}
        if self.current_battle1.finished:
            self.agents = []
        return observations, reward, terminated, truncated, self.get_additional_info()

    @staticmethod
    def calc_term_trunc(battle: AbstractBattle):
        terminated = False
        truncated = False
        if battle.finished:
            size = battle.team_size
            remaining_mons = size - len(
                [mon for mon in battle.team.values() if mon.fainted]
            )
            remaining_opponent_mons = size - len(
                [mon for mon in battle.opponent_team.values() if mon.fainted]
            )
            if (remaining_mons == 0) != (remaining_opponent_mons == 0):
                terminated = True
            else:
                truncated = True
        return terminated, truncated

    def render(self, mode: str = "human"):
        if self.current_battle1 is not None:
            print(
                "  Turn %4d. | [%s][%3d/%3dhp] %10.10s - %10.10s [%3d%%hp][%s]"
                % (
                    self.current_battle1.turn,
                    "".join(
                        [
                            "⦻" if mon.fainted else "●"
                            for mon in self.current_battle1.team.values()
                        ]
                    ),
                    self.current_battle1.active_pokemon.current_hp or 0,
                    self.current_battle1.active_pokemon.max_hp or 0,
                    self.current_battle1.active_pokemon.species,
                    self.current_battle1.opponent_active_pokemon.species,
                    self.current_battle1.opponent_active_pokemon.current_hp or 0,
                    "".join(
                        [
                            "⦻" if mon.fainted else "●"
                            for mon in self.current_battle1.opponent_team.values()
                        ]
                    ),
                ),
                end="\n" if self.current_battle1.finished else "\r",
            )

    def close(self, purge: bool = True):
        if self.current_battle1 is None or self.current_battle1.finished:
            time.sleep(1)
            if self.current_battle1 != self.agent1.current_battle:
                self.current_battle1 = self.agent1.current_battle
        if self.current_battle2 is None or self.current_battle2.finished:
            time.sleep(1)
            if self.current_battle2 != self.agent2.current_battle:
                self.current_battle2 = self.agent2.current_battle
        closing_task = asyncio.run_coroutine_threadsafe(
            self._stop_challenge_loop(purge=purge), POKE_LOOP
        )
        closing_task.result()

    def observation_space(self, agent: str) -> Space:
        return self.observation_spaces[agent]

    def action_space(self, agent: str):
        return self.action_spaces[agent]

    def background_send_challenge(self, username: str):
        """
        Sends a single challenge specified player. The function immediately returns
        to allow use of the Gymnasium API.

        :param username: The username of the player to challenge.
        :type username: str
        """
        if self._challenge_task and not self._challenge_task.done():
            raise RuntimeError(
                "Agent is already challenging opponents with the challenging loop. "
                "Try to specify 'start_challenging=True' during instantiation or call "
                "'await agent.stop_challenge_loop()' to clear the task."
            )
        self._challenge_task = asyncio.run_coroutine_threadsafe(
            self.agent1.send_challenges(username, 1), POKE_LOOP
        )

    def background_accept_challenge(self, username: str):
        """
        Accepts a single challenge specified player. The function immediately returns
        to allow use of the Gymnasium API.

        :param username: The username of the player to challenge.
        :type username: str
        """
        if self._challenge_task and not self._challenge_task.done():
            raise RuntimeError(
                "Agent is already challenging opponents with the challenging loop. "
                "Try to specify 'start_challenging=True' during instantiation or call "
                "'await agent.stop_challenge_loop()' to clear the task."
            )
        self._challenge_task = asyncio.run_coroutine_threadsafe(
            self.agent1.accept_challenges(username, 1, self.agent1.next_team), POKE_LOOP
        )

    async def _challenge_loop(
        self,
        n_challenges: Optional[int] = None,
        callback: Optional[Callable[[AbstractBattle], None]] = None,
    ):
        if not n_challenges:
            while self._keep_challenging:
<<<<<<< HEAD
                await self.agent1.battle_against(self.agent2, 1)
                if callback and self.current_battle1 is not None:
                    callback(copy.deepcopy(self.current_battle1))
        elif n_challenges > 0:
            for _ in range(n_challenges):
                await self.agent1.battle_against(self.agent2, 1)
                if callback and self.current_battle1 is not None:
                    callback(copy.deepcopy(self.current_battle1))
=======
                opponent = self._get_opponent()
                if isinstance(opponent, Player):
                    await self.agent.battle_against(opponent, n_battles=1)
                else:
                    await self.agent.send_challenges(opponent, 1)
                if callback and self.current_battle is not None:
                    callback(copy.deepcopy(self.current_battle))
        elif n_challenges > 0:
            for _ in range(n_challenges):
                opponent = self._get_opponent()
                if isinstance(opponent, Player):
                    await self.agent.battle_against(opponent, n_battles=1)
                else:
                    await self.agent.send_challenges(opponent, 1)
                if callback and self.current_battle is not None:
                    callback(copy.deepcopy(self.current_battle))
>>>>>>> 9b5556e4
        else:
            raise ValueError(f"Number of challenges must be > 0. Got {n_challenges}")

    def start_challenging(
        self,
        n_challenges: Optional[int] = None,
        callback: Optional[Callable[[AbstractBattle], None]] = None,
    ):
        """
        Starts the challenge loop.

        :param n_challenges: The number of challenges to send. If empty it will run until
            stopped.
        :type n_challenges: int, optional
        :param callback: The function to callback after each challenge with a copy of
            the final battle state.
        :type callback: Callable[[AbstractBattle], None], optional
        """
        if self._challenge_task and not self._challenge_task.done():
            count = self._SWITCH_CHALLENGE_TASK_RETRIES
            while not self._challenge_task.done():
                if count == 0:
                    raise RuntimeError("Agent is already challenging")
                count -= 1
                time.sleep(self._TIME_BETWEEN_SWITCH_RETIRES)
        if not n_challenges:
            self._keep_challenging = True
        self._challenge_task = asyncio.run_coroutine_threadsafe(
            self._challenge_loop(n_challenges, callback), POKE_LOOP
        )

    async def _ladder_loop(
        self,
        n_challenges: Optional[int] = None,
        callback: Optional[Callable[[AbstractBattle], None]] = None,
    ):
        if n_challenges:
            if n_challenges <= 0:
                raise ValueError(
                    f"Number of challenges must be > 0. Got {n_challenges}"
                )
            for _ in range(n_challenges):
                await self.agent1.ladder(1)
                if callback and self.current_battle1 is not None:
                    callback(self.current_battle1)
        else:
            while self._keep_challenging:
                await self.agent1.ladder(1)
                if callback and self.current_battle1 is not None:
                    callback(self.current_battle1)

    def start_laddering(
        self,
        n_challenges: Optional[int] = None,
        callback: Optional[Callable[[AbstractBattle], None]] = None,
    ):
        """
        Starts the laddering loop.

        :param n_challenges: The number of ladder games to play. If empty it
            will run until stopped.
        :type n_challenges: int, optional
        :param callback: The function to callback after each challenge with a
            copy of the final battle state.
        :type callback: Callable[[AbstractBattle], None], optional
        """
        if self._challenge_task and not self._challenge_task.done():
            count = self._SWITCH_CHALLENGE_TASK_RETRIES
            while not self._challenge_task.done():
                if count == 0:
                    raise RuntimeError("Agent is already challenging")
                count -= 1
                time.sleep(self._TIME_BETWEEN_SWITCH_RETIRES)
        if not n_challenges:
            self._keep_challenging = True
        self._challenge_task = asyncio.run_coroutine_threadsafe(
            self._ladder_loop(n_challenges, callback), POKE_LOOP
        )

    async def _stop_challenge_loop(
        self, force: bool = True, wait: bool = True, purge: bool = False
    ):
        self._keep_challenging = False

        if force:
            if self.current_battle1 and not self.current_battle1.finished:
                if not (self._actions1.empty() and self._actions2.empty()):
                    await asyncio.sleep(2)
                    if not (self._actions1.empty() and self._actions2.empty()):
                        raise RuntimeError(
                            "The agent is still sending actions. "
                            "Use this method only when training or "
                            "evaluation are over."
                        )
                if not self._observations1.empty():
                    await self._observations1.async_get()
                if not self._observations2.empty():
                    await self._observations2.async_get()
                await self._actions1.async_put(-1)
                await self._actions2.async_put(0)

        if wait and self._challenge_task:
            while not self._challenge_task.done():
                await asyncio.sleep(1)
            self._challenge_task.result()

        self._challenge_task = None
        self.current_battle1 = None
        self.current_battle2 = None
        self.agent1.current_battle = None
        self.agent2.current_battle = None
        while not self._actions1.empty():
            await self._actions1.async_get()
        while not self._actions2.empty():
            await self._actions2.async_get()
        while not self._observations1.empty():
            await self._observations1.async_get()
        while not self._observations2.empty():
            await self._observations2.async_get()

        if purge:
            self.reset_battles()

    def reset_battles(self):
        """Resets the player's inner battle tracker."""
        self.agent1.reset_battles()
        self.agent2.reset_battles()

    def done(self, timeout: Optional[int] = None) -> bool:
        """
        Returns True if the task is done or is done after the timeout, false otherwise.

        :param timeout: The amount of time to wait for if the task is not already done.
            If empty it will wait until the task is done.
        :type timeout: int, optional

        :return: True if the task is done or if the task gets completed after the
            timeout.
        :rtype: bool
        """
        if self._challenge_task is None:
            return True
        if timeout is None:
            self._challenge_task.result()
            return True
        if self._challenge_task.done():
            return True
        time.sleep(timeout)
        return self._challenge_task.done()<|MERGE_RESOLUTION|>--- conflicted
+++ resolved
@@ -510,33 +510,14 @@
     ):
         if not n_challenges:
             while self._keep_challenging:
-<<<<<<< HEAD
-                await self.agent1.battle_against(self.agent2, 1)
+                await self.agent1.battle_against(self.agent2, n_battles=1)
                 if callback and self.current_battle1 is not None:
                     callback(copy.deepcopy(self.current_battle1))
         elif n_challenges > 0:
             for _ in range(n_challenges):
-                await self.agent1.battle_against(self.agent2, 1)
+                await self.agent1.battle_against(self.agent2, n_battles=1)
                 if callback and self.current_battle1 is not None:
                     callback(copy.deepcopy(self.current_battle1))
-=======
-                opponent = self._get_opponent()
-                if isinstance(opponent, Player):
-                    await self.agent.battle_against(opponent, n_battles=1)
-                else:
-                    await self.agent.send_challenges(opponent, 1)
-                if callback and self.current_battle is not None:
-                    callback(copy.deepcopy(self.current_battle))
-        elif n_challenges > 0:
-            for _ in range(n_challenges):
-                opponent = self._get_opponent()
-                if isinstance(opponent, Player):
-                    await self.agent.battle_against(opponent, n_battles=1)
-                else:
-                    await self.agent.send_challenges(opponent, 1)
-                if callback and self.current_battle is not None:
-                    callback(copy.deepcopy(self.current_battle))
->>>>>>> 9b5556e4
         else:
             raise ValueError(f"Number of challenges must be > 0. Got {n_challenges}")
 
