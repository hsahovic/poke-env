"""This module contains utility functions and objects related to Player classes.
"""

import asyncio
import math
from concurrent.futures import Future
from typing import Dict, List, Optional, Tuple

from poke_env.concurrency import POKE_LOOP
from poke_env.player.baselines import MaxBasePowerPlayer, SimpleHeuristicsPlayer
from poke_env.player.player import Player
from poke_env.player.random_player import RandomPlayer

_EVALUATION_RATINGS = {
    RandomPlayer: 1,
    MaxBasePowerPlayer: 7.665994,
    SimpleHeuristicsPlayer: 128.757145,
}


def background_cross_evaluate(
    players: List[Player], n_challenges: int
) -> "Future[Dict[str, Dict[str, Optional[float]]]]":
    return asyncio.run_coroutine_threadsafe(
        cross_evaluate(players, n_challenges), POKE_LOOP
    )


async def cross_evaluate(
    players: List[Player], n_challenges: int
) -> Dict[str, Dict[str, Optional[float]]]:
    results: Dict[str, Dict[str, Optional[float]]] = {
        p1.username: {p2.username: None for p2 in players} for p1 in players
    }
    for i, p1 in enumerate(players):
<<<<<<< HEAD
        results[p1.username][p1.username] = None
        r = await p1.battle_against_multi(players[i + 1 :], n_challenges)
        for p2, (win_rate, lose_rate) in r.items():
            results[p1.username][p2] = win_rate
            results[p2][p1.username] = lose_rate
=======
        for j, p2 in enumerate(players):
            if j <= i:
                continue
            await p1.battle_against(p2, n_battles=n_challenges)
            results[p1.username][p2.username] = p1.win_rate
            results[p2.username][p1.username] = p2.win_rate
            p1.reset_battles()
            p2.reset_battles()
>>>>>>> 5eaeedfa
    return results


def _estimate_strength_from_results(
    number_of_games: int, number_of_wins: int, opponent_rating: float
) -> Tuple[float, Tuple[float, float]]:
    """Estimate player strength based on game results and opponent rating.

    :param number_of_games: Number of performance games for evaluation.
    :type number_of_games: int
    :param number_of_wins: Number of won evaluation games.
    :type number_of_wins: int
    :param opponent_rating: The opponent's rating.
    :type opponent_rating: float
    :raises: ValueError if the results are too extreme to be interpreted.
    :return: A tuple containing the estimated player strength and a 95% confidence
        interval
    :rtype: tuple of float and tuple of floats
    """
    n, p = number_of_games, number_of_wins / number_of_games
    q = 1 - p

    if n * p * q < 9:  # Cannot apply normal approximation of binomial distribution
        raise ValueError(
            "The results obtained in evaluate_player are too extreme to obtain an "
            "accurate player evaluation. You can try to solve this issue by increasing"
            " the total number of battles. Obtained results: %d victories out of %d"
            " games." % (p * n, n)
        )

    estimate = opponent_rating * p / q
    error = (
        math.sqrt(n * p * q) / n * 1.96
    )  # 95% confidence interval for normal distribution

    lower_bound = max(0, p - error)
    lower_bound = opponent_rating * lower_bound / (1 - lower_bound)

    higher_bound = min(1, p + error)

    if higher_bound == 1:
        higher_bound = math.inf
    else:
        higher_bound = opponent_rating * higher_bound / (1 - higher_bound)

    return estimate, (lower_bound, higher_bound)


def background_evaluate_player(
    player: Player, n_battles: int = 1000, n_placement_battles: int = 30
) -> "Future[Tuple[float, Tuple[float, float]]]":
    return asyncio.run_coroutine_threadsafe(
        evaluate_player(player, n_battles, n_placement_battles), POKE_LOOP
    )


async def evaluate_player(
    player: Player, n_battles: int = 1000, n_placement_battles: int = 30
) -> Tuple[float, Tuple[float, float]]:
    """Estimate player strength.

    This functions calculates an estimate of a player's strength, measured as its
    expected performance against a random opponent in a gen 8 random battle. The
    returned number can be interpreted as follows: a strength of k means that the
    probability of the player winning a gen 8 random battle against a random player is k
    times higher than the probability of the random player winning.

    The function returns a tuple containing the best guess based on the played games
    as well as a tuple describing a 95% confidence interval for that estimated strength.

    The actual evaluation can be performed against any baseline player for which an
    accurate strength estimate is available. This baseline is determined at the start of
    the process, by playing a limited number of placement battles and choosing the
    opponent closest to the player in terms of performance.

    :param player: The player to evaluate.
    :type player: Player
    :param n_battles: The total number of battle to perform, including placement
        battles.
    :type n_battles: int
    :param n_placement_battles: Number of placement battles to perform per baseline
        player.
    :type n_placement_battles: int
    :raises: ValueError if the results are too extreme to be interpreted.
    :raises: AssertionError if the player is not configured to play gen8battles or the
        selected number of games to play it too small.
    :return: A tuple containing the estimated player strength and a 95% confidence
        interval
    :rtype: tuple of float and tuple of floats
    """
    # Input checks
    assert player.format == "gen8randombattle", (
        "Player %s can not be evaluated as its current format (%s) is not "
        "gen8randombattle." % (player, player.format)
    )

    if n_placement_battles * len(_EVALUATION_RATINGS) > n_battles // 2:
        player.logger.warning(
            "Number of placement battles reduced from %d to %d due to limited number of"
            " battles (%d). A more accurate evaluation can be performed by increasing "
            "the total number of players.",
            n_placement_battles,
            n_battles // len(_EVALUATION_RATINGS) // 2,
            n_battles,
        )
        n_placement_battles = n_battles // len(_EVALUATION_RATINGS) // 2

    assert (
        n_placement_battles > 0
    ), "Not enough battles to perform placement battles. Please increase the number of "
    "battles to perform to evaluate the player."

    # Initial placement battles
    baselines = [p(max_concurrent_battles=n_battles) for p in _EVALUATION_RATINGS]  # type: ignore

    for p in baselines:
        await p.battle_against(player, n_battles=n_placement_battles)

    # Select the best opponent for evaluation
    best_opp = min(
        baselines, key=lambda p: (abs(p.win_rate - 0.5), -_EVALUATION_RATINGS[type(p)])
    )

    # Performing the main evaluation
    remaining_battles = n_battles - len(_EVALUATION_RATINGS) * n_placement_battles
    await best_opp.battle_against(player, n_battles=remaining_battles)

    return _estimate_strength_from_results(
        best_opp.n_finished_battles,
        best_opp.n_lost_battles,
        _EVALUATION_RATINGS[type(best_opp)],
    )<|MERGE_RESOLUTION|>--- conflicted
+++ resolved
@@ -33,13 +33,6 @@
         p1.username: {p2.username: None for p2 in players} for p1 in players
     }
     for i, p1 in enumerate(players):
-<<<<<<< HEAD
-        results[p1.username][p1.username] = None
-        r = await p1.battle_against_multi(players[i + 1 :], n_challenges)
-        for p2, (win_rate, lose_rate) in r.items():
-            results[p1.username][p2] = win_rate
-            results[p2][p1.username] = lose_rate
-=======
         for j, p2 in enumerate(players):
             if j <= i:
                 continue
@@ -48,7 +41,6 @@
             results[p2.username][p1.username] = p2.win_rate
             p1.reset_battles()
             p2.reset_battles()
->>>>>>> 5eaeedfa
     return results
 
 
