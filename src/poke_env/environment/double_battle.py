from logging import Logger
from typing import Any, Dict, List, Optional, Union

from poke_env.environment.abstract_battle import AbstractBattle
from poke_env.environment.move import SPECIAL_MOVES, Move
from poke_env.environment.move_category import MoveCategory
from poke_env.environment.pokemon import Pokemon
from poke_env.environment.pokemon_type import PokemonType
from poke_env.environment.target import Target


class DoubleBattle(AbstractBattle):
    POKEMON_1_POSITION = -1
    POKEMON_2_POSITION = -2
    OPPONENT_1_POSITION = 1
    OPPONENT_2_POSITION = 2
    EMPTY_TARGET_POSITION = 0  # symbolic, not used by showdown

    def __init__(
        self,
        battle_tag: str,
        username: str,
        logger: Logger,
        gen: int,
        save_replays: Union[str, bool] = False,
    ):
        super(DoubleBattle, self).__init__(
            battle_tag, username, logger, save_replays, gen=gen
        )

        # Turn choice attributes
        self._available_moves: List[List[Move]] = [[], []]
        self._available_switches: List[List[Pokemon]] = [[], []]
        self._can_mega_evolve: List[bool] = [False, False]
        self._can_z_move: List[bool] = [False, False]
        self._can_dynamax: List[bool] = [False, False]
        self._can_tera: List[Union[bool, PokemonType]] = [False, False]
        self._opponent_can_dynamax: List[bool] = [True, True]
        self._opponent_can_mega_evolve: List[bool] = [True, True]
        self._opponent_can_z_move: List[bool] = [True, True]
        self._force_switch: List[bool] = [False, False]
        self._maybe_trapped: List[bool] = [False, False]
        self._trapped: List[bool] = [False, False]

        # Battle state attributes
        self._active_pokemon: Dict[str, Pokemon] = {}
        self._opponent_active_pokemon: Dict[str, Pokemon] = {}

        # Other
        self._move_to_pokemon_id: Dict[Move, str] = {}

    def clear_all_boosts(self):
        for active_pokemon_group in (self.active_pokemon, self.opponent_active_pokemon):
            for active_pokemon in active_pokemon_group:
                if active_pokemon is not None:
                    active_pokemon.clear_boosts()

    def end_illusion(self, pokemon_name: str, details: str):
        player_identifier = pokemon_name[:2]
        pokemon_identifier = pokemon_name[:3]
        if player_identifier == self._player_role:
            active_dict = self._active_pokemon
        else:
            active_dict = self._opponent_active_pokemon
        active = active_dict.get(pokemon_identifier)

        active_dict[pokemon_identifier] = self._end_illusion_on(
            illusioned=active, illusionist=pokemon_name, details=details
        )

    @staticmethod
    def _get_active_pokemon(
        active_pokemon: Dict[str, Pokemon], role: str
    ) -> List[Optional[Pokemon]]:
        pokemon_1 = active_pokemon.get(f"{role}a")
        pokemon_2 = active_pokemon.get(f"{role}b")
        if pokemon_1 is None or not pokemon_1.active or pokemon_1.fainted:
            pokemon_1 = None
        if pokemon_2 is None or not pokemon_2.active or pokemon_2.fainted:
            pokemon_2 = None
        return [pokemon_1, pokemon_2]

    def parse_request(self, request: Dict[str, Any]) -> None:
        """
        Update the object from a request.
        The player's pokemon are all updated, as well as available moves, switches and
        other related information (z move, mega evolution, forced switch...).

        :param request: Parsed JSON request object.
        :type request: dict
        """
        if self.logger is not None:
            self.logger.debug(
                "Parsing the following request update in battle %s:\n%s",
                self.battle_tag,
                request,
            )

        if "wait" in request and request["wait"]:
            self._wait = True
        else:
            self._wait = False

        self._available_moves = [[], []]
        self._available_switches = [[], []]
        self._can_mega_evolve = [False, False]
        self._can_z_move = [False, False]
        self._can_dynamax = [False, False]
        self._maybe_trapped = [False, False]
        self._trapped = [False, False]
        self._can_tera = [False, False]
        self._force_switch = request.get("forceSwitch", [False, False])
        self._reviving = any(
            [mon.get("reviving") for mon in request["side"]["pokemon"]]
        )

<<<<<<< HEAD
=======
        if any(self._force_switch):
            self._move_on_next_request = True

>>>>>>> e3e4872c
        self._last_request = request

        if request.get("teamPreview", False):
            self._teampreview = True
            number_of_mons = len(request["side"]["pokemon"])
            self._max_team_size = request.get("maxTeamSize", number_of_mons)
        else:
            self._teampreview = False

        side = request["side"]
        if side["pokemon"]:
            self._player_role = side["pokemon"][0]["ident"][:2]
        self._update_team_from_request(side)
        if self.player_role is not None:
            self._active_pokemon[f"{self.player_role}a"] = self.team[
                request["side"]["pokemon"][0]["ident"]
            ]
            self._active_pokemon[f"{self.player_role}b"] = self.team[
                request["side"]["pokemon"][1]["ident"]
            ]

        if "active" in request:
            for active_pokemon_number, active_request in enumerate(request["active"]):
                pokemon_dict = request["side"]["pokemon"][active_pokemon_number]
                active_pokemon = self.get_pokemon(
                    pokemon_dict["ident"],
                    force_self_team=True,
                    details=pokemon_dict["details"],
                )

                if active_pokemon.fainted:
                    continue

                if active_request.get("trapped"):
                    self._trapped[active_pokemon_number] = True

                self._available_moves[active_pokemon_number] = (
                    active_pokemon.available_moves_from_request(active_request)
                )

                if active_request.get("canMegaEvo", False):
                    self._can_mega_evolve[active_pokemon_number] = True
                if active_request.get("canZMove", False):
                    self._can_z_move[active_pokemon_number] = True
                if active_request.get("canDynamax", False):
                    self._can_dynamax[active_pokemon_number] = True
                if active_request.get("canTerastallize", False):
                    self._can_tera[active_pokemon_number] = PokemonType.from_name(
                        active_request["canTerastallize"]
                    )
                if active_request.get("maybeTrapped", False):
                    self._maybe_trapped[active_pokemon_number] = True

        for pokemon_index, trapped in enumerate(self.trapped):
            if (not trapped) or self.force_switch[pokemon_index]:
                for pokemon in side["pokemon"]:
                    if pokemon:
                        pokemon = self._team[pokemon["ident"]]
                        if (
                            not self.reviving
                            and not pokemon.active
                            and not pokemon.fainted
                        ):
                            self._available_switches[pokemon_index].append(pokemon)
                        if self.reviving and not pokemon.active and pokemon.fainted:
                            self._available_switches[pokemon_index].append(pokemon)

    def switch(self, pokemon_str: str, details: str, hp_status: str):
        pokemon_identifier = pokemon_str.split(":")[0][:3]
        player_identifier = pokemon_identifier[:2]
        team = (
            self._active_pokemon
            if player_identifier == self._player_role
            else self._opponent_active_pokemon
        )
        pokemon_out = team.pop(pokemon_identifier, None)
        if pokemon_out is not None:
            pokemon_out.switch_out()
        pokemon_in = self.get_pokemon(pokemon_str, details=details)
        pokemon_in.switch_in()
        pokemon_in.set_hp_status(hp_status)
        team[pokemon_identifier] = pokemon_in

    def _swap(self, pokemon_str: str, slot: str):
        player_identifier = pokemon_str.split(":")[0][:2]
        active = (
            self._active_pokemon
            if player_identifier == self.player_role
            else self._opponent_active_pokemon
        )
        slot_a = f"{player_identifier}a"
        slot_b = f"{player_identifier}b"

        if active[slot_a].fainted or active[slot_b].fainted:
            return

        slot_a_mon = active[slot_a]
        slot_b_mon = active[slot_b]

        pokemon = self.get_pokemon(pokemon_str)

        if (slot == "0" and pokemon == slot_a_mon) or (
            slot == "1" and pokemon == slot_b_mon
        ):
            pass
        else:
            active[slot_a], active[slot_b] = active[slot_b], active[slot_a]

    def get_possible_showdown_targets(
        self, move: Move, pokemon: Pokemon, dynamax: bool = False
    ) -> List[int]:
        """
        Given move of an ALLY Pokemon, returns a list of possible Pokemon Showdown
        targets for it. This is smart enough so that it figures whether the Pokemon
        is already dynamaxed.

        :param move: Move instance for which possible targets should be returned
        :type move: Move
        :param dynamax: whether given move also STARTS dynamax for its user
        :return: a list of integers indicating Pokemon Showdown targets:
            -1, -2, 1, 2 or self.EMPTY_TARGET_POSITION that indicates "no target"
        :rtype: List[int]
        """
        if move.id in SPECIAL_MOVES:
            return [self.EMPTY_TARGET_POSITION]

        pokemon_1, pokemon_2 = self.active_pokemon
        if pokemon == pokemon_1 and move in self.available_moves[0]:
            self_position = self.POKEMON_1_POSITION
            ally_position = self.POKEMON_2_POSITION
        elif pokemon == pokemon_2 and move in self.available_moves[1]:
            self_position = self.POKEMON_2_POSITION
            ally_position = self.POKEMON_1_POSITION
        else:
            raise Exception(
                f"Selected move {move.id} is not owned by any active ally Pokemon "
                f"that is currently battling"
            )

        if dynamax or pokemon.is_dynamaxed:
            if move.category == MoveCategory.STATUS:
                targets = [self.EMPTY_TARGET_POSITION]
            else:
                targets = [self.OPPONENT_1_POSITION, self.OPPONENT_2_POSITION]
        elif move.non_ghost_target and (
            PokemonType.GHOST not in pokemon.types
        ):  # fixing target for Curse
            return [self.EMPTY_TARGET_POSITION]
        elif move.id == "terastarstorm" and pokemon.type_1 == PokemonType.STELLAR:
            targets = [self.EMPTY_TARGET_POSITION]
        else:
            targets = {
                Target.from_showdown_message("adjacentAlly"): [ally_position],
                Target.from_showdown_message("adjacentAllyOrSelf"): [
                    ally_position,
                    self_position,
                ],
                Target.from_showdown_message("adjacentFoe"): [
                    self.OPPONENT_1_POSITION,
                    self.OPPONENT_2_POSITION,
                ],
                Target.from_showdown_message("all"): [self.EMPTY_TARGET_POSITION],
                Target.from_showdown_message("allAdjacent"): [
                    self.EMPTY_TARGET_POSITION
                ],
                Target.from_showdown_message("allAdjacentFoes"): [
                    self.EMPTY_TARGET_POSITION
                ],
                Target.from_showdown_message("allies"): [self.EMPTY_TARGET_POSITION],
                Target.from_showdown_message("allySide"): [self.EMPTY_TARGET_POSITION],
                Target.from_showdown_message("allyTeam"): [self.EMPTY_TARGET_POSITION],
                Target.from_showdown_message("any"): [
                    ally_position,
                    self.OPPONENT_1_POSITION,
                    self.OPPONENT_2_POSITION,
                ],
                Target.from_showdown_message("foeSide"): [self.EMPTY_TARGET_POSITION],
                Target.from_showdown_message("normal"): [
                    ally_position,
                    self.OPPONENT_1_POSITION,
                    self.OPPONENT_2_POSITION,
                ],
                Target.from_showdown_message("randomNormal"): [
                    self.EMPTY_TARGET_POSITION
                ],
                Target.from_showdown_message("scripted"): [self.EMPTY_TARGET_POSITION],
                Target.from_showdown_message("self"): [self.EMPTY_TARGET_POSITION],
                self.EMPTY_TARGET_POSITION: [self.EMPTY_TARGET_POSITION],
                None: [self.OPPONENT_1_POSITION, self.OPPONENT_2_POSITION],
            }[move.deduced_target]

        pokemon_ids = set(self._opponent_active_pokemon.keys())
        pokemon_ids.update(self._active_pokemon.keys())
        targets_to_keep = {
            {
                f"{self.player_role}a": -1,
                f"{self.player_role}b": -2,
                f"{self.opponent_role}a": 1,
                f"{self.opponent_role}b": 2,
            }[pokemon_identifier]
            for pokemon_identifier in pokemon_ids
        }
        targets_to_keep.add(self.EMPTY_TARGET_POSITION)
        targets = [target for target in targets if target in targets_to_keep]

        return targets

    def to_showdown_target(self, move: Move, target_mon: Optional[Pokemon]) -> int:
        """Returns the correct Showdown target of the Pokemon to be targeted.
        It will return 0 if no target is needed or if the target_mon is not
        an active pokemon; this is meaningless in showdown

        :param move: the move to be used against the target_mon
        :type move: Move
        :param target_mon: the Pokemon that is to be targeted
        :type target_mon: as implemented in poke-env
        :return: The corresponding showdown target if needed, otherwise 0
        :rtype: int
        """

        if (
            move.target
            and move.target in (Target.ANY, Target.NORMAL, Target.ADJACENT_FOE)
            and target_mon is not None
        ):
            if target_mon == self.active_pokemon[0]:
                return self.POKEMON_1_POSITION
            elif target_mon == self.active_pokemon[1]:
                return self.POKEMON_2_POSITION
            elif target_mon == self.opponent_active_pokemon[0]:
                return self.OPPONENT_1_POSITION
            else:
                return self.OPPONENT_2_POSITION

        # No need to return a target for each of the other target types
        else:
            return self.EMPTY_TARGET_POSITION

    @property
    def active_pokemon(self) -> List[Optional[Pokemon]]:
        """
        :return: The active pokemon, always at least one is not None
        :rtype: List[Optional[Pokemon]]
        """
        if self.player_role is None:
            raise ValueError("Unable to get active_pokemon, player_role is None")
        return self._get_active_pokemon(self._active_pokemon, self.player_role)

    @property
    def all_active_pokemons(self) -> List[Optional[Pokemon]]:
        """
        :return: A list containing all active pokemons and/or Nones.
        :rtype: List[Optional[Pokemon]]
        """
        return [*self.active_pokemon, *self.opponent_active_pokemon]

    @property
    def available_moves(self) -> List[List[Move]]:
        """
        :return: A list of two lists of moves the player can use during the current
            move request for each Pokemon.
        :rtype: List[List[Move]]
        """
        return self._available_moves

    @property
    def available_switches(self) -> List[List[Pokemon]]:
        """
        :return: The list of two lists of switches the player can do during the
            current move request for each active pokemon
        :rtype: List[List[Pokemon]]
        """
        return self._available_switches

    @property
    def can_mega_evolve(self) -> List[bool]:
        """
        :return: Whether or not either current active pokemon can mega evolve.
        :rtype: List[bool]
        """
        return self._can_mega_evolve

    @property
    def can_z_move(self) -> List[bool]:
        """
        :return: Whether or not the current active pokemon can z-move.
        :rtype: List[bool]
        """
        return self._can_z_move

    @property
    def can_dynamax(self) -> List[bool]:
        """
        :return: Whether or not the current active pokemon can dynamax
        :rtype: List[bool]
        """
        return self._can_dynamax

    @property
    def can_tera(self) -> List[Union[bool, PokemonType]]:
        """
        :return: Whether or not the current active pokemon can terastallize. If yes, will be a PokemonType.
        :rtype: List[Union[bool, PokemonType]]
        """
        return self._can_tera

    @property
    def force_switch(self) -> List[bool]:
        """
        :return: A boolean indicating whether the active pokemon is forced
            to switch out.
        :rtype: List[bool]
        """
        return self._force_switch

    @property
    def grounded(self) -> List[bool]:
        """
        :return: A boolean indicating whether the active pokemon are grounded
        :rtype: List[bool]
        """
        return [self.is_grounded(mon) if mon else True for mon in self.active_pokemon]

    @property
    def maybe_trapped(self) -> List[bool]:
        """
        :return: A boolean indicating whether either active pokemon is maybe trapped
            by the opponent.
        :rtype: List[bool]
        """
        return self._maybe_trapped

    @property
    def opponent_active_pokemon(self) -> List[Optional[Pokemon]]:
        """
        :return: The opponent active pokemon, always at least one is not None
        :rtype: List[Optional[Pokemon]]
        """
        if self.opponent_role is None:
            raise ValueError(
                "Unable to get opponent_active_pokemon, opponent_role is None"
            )
        return self._get_active_pokemon(
            self._opponent_active_pokemon, self.opponent_role
        )

    @property
    def opponent_can_dynamax(self) -> List[bool]:
        """
        :return: Whether or not opponent's current active pokemons can dynamax
        :rtype: List[bool]
        """
        return self._opponent_can_dynamax

    @opponent_can_dynamax.setter
    def opponent_can_dynamax(self, value: Union[bool, List[bool]]):
        if isinstance(value, bool):
            self._opponent_can_dynamax = [value, value]
        else:
            self._opponent_can_dynamax = value

    @property
    def opponent_can_mega_evolve(self) -> List[bool]:
        """
        :return: Whether or not opponent's current active pokemons can mega evolve
        :rtype: List[bool]
        """
        return self._opponent_can_mega_evolve

    @opponent_can_mega_evolve.setter
    def opponent_can_mega_evolve(self, value: Union[bool, List[bool]]):
        if isinstance(value, bool):
            self._opponent_can_mega_evolve = [value, value]
        else:
            self._opponent_can_mega_evolve = value  # type: ignore

    @property
    def opponent_can_z_move(self) -> List[bool]:
        """
        :return: Whether or not opponent's current active pokemons can z-move
        :rtype: List[bool]
        """
        return self._opponent_can_z_move

    @opponent_can_z_move.setter
    def opponent_can_z_move(self, value: Union[bool, List[bool]]):
        if isinstance(value, bool):
            self._opponent_can_z_move = [value, value]
        else:
            self._opponent_can_z_move = value  # type: ignore

    @property
    def trapped(self) -> List[bool]:
        """
        :return: A boolean indicating whether either active pokemon is trapped by the
            opponent.
        :rtype: List[bool]
        """
        return self._trapped

    @trapped.setter
    def trapped(self, value: List[bool]):
        self._trapped = value

    @property
    def reviving(self) -> bool:
        """
        :return: Whether or not any of the player's Pokemon is reviving.
        :rtype: bool
        """
        return self._reviving<|MERGE_RESOLUTION|>--- conflicted
+++ resolved
@@ -114,12 +114,6 @@
             [mon.get("reviving") for mon in request["side"]["pokemon"]]
         )
 
-<<<<<<< HEAD
-=======
-        if any(self._force_switch):
-            self._move_on_next_request = True
-
->>>>>>> e3e4872c
         self._last_request = request
 
         if request.get("teamPreview", False):
