--- conflicted
+++ resolved
@@ -63,11 +63,8 @@
         "upkeep",
         "uhtml",
         "zbroken",
-<<<<<<< HEAD
         "",
-=======
         "inactiveoff",
->>>>>>> 48c75cf0
     }
 
     __slots__ = (
