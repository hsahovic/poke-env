import os
import re
from abc import ABC, abstractmethod
from logging import Logger
from typing import Any, Dict, List, Optional, Set, Tuple, Union

from poke_env.data import GenData, to_id_str
from poke_env.data.replay_template import REPLAY_TEMPLATE
from poke_env.environment.field import Field
from poke_env.environment.move import Move
from poke_env.environment.observation import Observation
from poke_env.environment.observed_pokemon import ObservedPokemon
from poke_env.environment.pokemon import Pokemon
from poke_env.environment.pokemon_gender import PokemonGender
from poke_env.environment.pokemon_type import PokemonType
from poke_env.environment.side_condition import STACKABLE_CONDITIONS, SideCondition
from poke_env.environment.weather import Weather


class AbstractBattle(ABC):
    MESSAGES_TO_IGNORE = {
        "-anim",
        "-block",
        "-burst",
        "-center",
        "-combine",
        "-crit",
        "-fail",
        "-fieldactivate",
        "-hint",
        "-hitcount",
        "-miss",
        "-notarget",
        "-nothing",
        "-ohko",
        "-resisted",
        "-supereffective",
        "-waiting",
        "-zbroken",
        "J",
        "L",
        "askreg",
        "c",
        "chat",
        "crit",
        "debug",
        "deinit",
        "gametype",
        "html",
        "immune",
        "inactiveoff",
        "init",
        "j",
        "join",
        "l",
        "leave",
        "n",
        "name",
        "rated",
        "resisted",
        "sentchoice",
        "split",
        "supereffective",
        "teampreview",
        "upkeep",
        "uhtml",
        "zbroken",
        "",
    }

    __slots__ = (
        "_anybody_inactive",
        "_available_moves",
        "_available_switches",
        "_battle_tag",
        "_can_dynamax",
        "_can_mega_evolve",
        "_can_tera",
        "_can_z_move",
        "_current_observation",
        "_data",
        "_dynamax_turn",
        "_fields",
        "_finished",
        "_force_switch",
        "_format",
        "_gen",
        "in_team_preview",
        "_last_request",
        "_max_team_size",
        "_maybe_trapped",
        "_move_on_next_request",
        "_observations",
        "_opponent_can_dynamax",
        "_opponent_can_mega_evolve",
        "_opponent_can_terrastallize",
        "_opponent_can_z_move",
        "_opponent_dynamax_turn",
        "_opponent_rating",
        "_opponent_side_conditions",
        "_opponent_team",
        "_opponent_username",
        "_player_role",
        "_player_username",
        "_players",
        "_rating",
        "_reconnected",
        "_replay_data",
        "rules",
        "_reviving",
        "_save_replays",
        "_side_conditions",
        "_team_size",
        "_team",
        "_teampreview_team",
        "_teampreview_opponent_team",
        "_teampreview",
        "_trapped",
        "_turn",
        "_wait",
        "_weather",
        "_won",
        "logger",
    )

    def __init__(
        self,
        battle_tag: str,
        username: str,
        logger: Logger,
        save_replays: Union[str, bool],
        gen: int,
    ):
        # Load data
        self._data = GenData.from_gen(gen)

        # Utils attributes
        self._battle_tag: str = battle_tag
        self._gen: int = gen
        self._format: Optional[str] = None
        self._max_team_size: Optional[int] = None
        self._opponent_username: Optional[str] = None
        self._player_role: Optional[str] = None
        self._player_username: str = username
        self._players: List[Dict[str, str]] = []
        self._replay_data: List[List[str]] = []
        self._save_replays: Union[str, bool] = save_replays
        self._team_size: Dict[str, int] = {}
        self._teampreview: bool = False
        self._teampreview_team: Set[Pokemon] = set()
        self._teampreview_opponent_team: Set[Pokemon] = set()
        self._anybody_inactive: bool = False
        self._reconnected: bool = True
        self.logger: Optional[Logger] = logger

        # Turn choice attributes
        self.in_team_preview: bool = False
        self._move_on_next_request: bool = False
        self._wait: Optional[bool] = None

        # Battle state attributes
        self._dynamax_turn: Optional[int] = None
        self._finished: bool = False
        self._last_request: Dict[str, Any] = {}
        self.rules: List[str] = []
        self._turn: int = 0
        self._opponent_can_terrastallize: bool = True
        self._opponent_can_mega_evolve: Union[bool, List[bool]] = True
        self._opponent_can_z_move: Union[bool, List[bool]] = True

        self._opponent_dynamax_turn: Optional[int] = None
        self._opponent_rating: Optional[int] = None
        self._rating: Optional[int] = None
        self._won: Optional[bool] = None

        # In game battle state attributes
        self._weather: Dict[Weather, int] = {}
        self._fields: Dict[Field, int] = {}  # set()
        self._opponent_side_conditions: Dict[SideCondition, int] = {}  # set()
        self._side_conditions: Dict[SideCondition, int] = {}  # set()
        self._reviving: bool = False

        # Pokemon attributes
        self._team: Dict[str, Pokemon] = {}
        self._opponent_team: Dict[str, Pokemon] = {}

        # Initialize Observations
        self._observations: Dict[int, Observation] = {}
        self._current_observation: Observation = Observation()

    def get_pokemon(
        self,
        identifier: str,
        force_self_team: bool = False,
        details: str = "",
        request: Optional[Dict[str, Any]] = None,
    ) -> Pokemon:
        """Returns the Pokemon object corresponding to given identifier. Can force to
        return object from the player's team if force_self_team is True. If the Pokemon
        object does not exist, it will be created. Details can be given, which is
        necessary to initialize alternate forms (eg. alolan pokemons) properly.

        :param identifier: The identifier to use to retrieve the pokemon.
        :type identifier: str
        :param force_self_team: Wheter to force returning a Pokemon from the player's
            team. Defaults to False.
        :type force_self_team: bool
        :param details: Detailled information about the pokemon. Defaults to ''.
        :type details: str, defaults to ''
        :param request: Detailled information about the pokemon from a request.
            Defaults to None.
        :type request: Dict, optional, defaults to None
        :return: The corresponding pokemon object.
        :rtype: Pokemon
        :raises ValueError: If the team has too many pokemons, as determined by the
            teamsize component of battle initialisation.
        """
        if identifier[3] != " ":
            identifier = identifier[:2] + identifier[3:]

        player_role = identifier[:2]
        name = identifier[3:].strip()
        is_mine = player_role == self._player_role
        team = self._team if is_mine or force_self_team else self._opponent_team

        # if the pokemon has a nickname, this ensures we recognize it
<<<<<<< HEAD
        matches = [
            i
            for i, p in enumerate(team.values())
            if p.base_species in to_id_str(details.split(",")[0])
            and not (
                p.base_species == "mew" and to_id_str(details.split(",")[0]) == "mewtwo"
            )
=======
        split_details = [
            to_id_str(detail) for detail in re.split(r"[^a-zA-Z0-9]+", details)
        ]
        matches = [
            i for i, p in enumerate(team.values()) if p.base_species in split_details
>>>>>>> f9855a15
        ]
        assert len(matches) < 2
        if identifier not in team and matches:
            i = matches[0]
            items = list(team.items())
            items[i] = (identifier, items[i][1])
            items[i][1]._name = identifier[4:]
            if is_mine or force_self_team:
                self._team = dict(items)
            else:
                self._opponent_team = dict(items)
        team = self._team if is_mine or force_self_team else self._opponent_team
<<<<<<< HEAD

        if identifier in team:
            return team[identifier]
=======
>>>>>>> f9855a15

        if self._team_size and len(team) >= self._team_size[player_role]:
            raise ValueError(
                "%s's team already has %d pokemons: cannot add %s to %s"
                % (
                    player_role,
                    self._team_size[player_role],
                    identifier,
                    ", ".join(team.keys()),
                )
            )

        if request:
            team[identifier] = Pokemon(
                request_pokemon=request, name=name, gen=self._data.gen
            )
        elif details:
            team[identifier] = Pokemon(details=details, name=name, gen=self._data.gen)
        else:
            species = identifier[4:]
            team[identifier] = Pokemon(species=species, name=name, gen=self._data.gen)

        return team[identifier]

    @abstractmethod
    def clear_all_boosts(self):
        pass

    def _check_damage_message_for_item(self, split_message: List[str]):
        # Catches when a side takes damage from the opponent's item
        # The item belongs to the side not taking damage
        # Example:
        #   |-damage|p2a: Archeops|88/100|[from] item: Rocky Helmet|[of] p1a: Ferrothorn
        if (
            len(split_message) == 6
            and split_message[4].startswith("[from] item:")
            and split_message[5].startswith("[of]")
        ):
            item = split_message[4].split("item:")[-1]
            pkmn = split_message[5].split("[of]")[-1].strip()
            self.get_pokemon(pkmn).item = to_id_str(item)

        # Catches when a side takes damage from it's own item
        # The item belongs to the same side taking damage
        # Example:
        #   |-damage|p2a: Pikachu|90/100|[from] item: Life Orb
        elif len(split_message) == 5 and split_message[4].startswith("[from] item:"):
            item = split_message[4].split("item:")[-1]
            pkmn = split_message[2]
            self.get_pokemon(pkmn).item = to_id_str(item)

    def _check_damage_message_for_ability(self, split_message: List[str]):
        # Catches when a side takes damage from the opponent's ability
        # the item is from the side not taking damage
        # Example:
        #   |-damage|p2a: Archeops|88/100|[from] ability: Iron Barbs|[of] p1a: Ferrothorn
        if (
            len(split_message) == 6
            and split_message[4].startswith("[from] ability:")
            and split_message[5].startswith("[of]")
        ):
            ability = split_message[4].split("ability:")[-1]
            pkmn = split_message[5].split("[of]")[-1].strip()
            self.get_pokemon(pkmn).ability = to_id_str(ability)

    def _check_heal_message_for_item(self, split_message: List[str]):
        # Catches when a side heals from it's own item
        # the check for item is not None is necessary because the PS simulator will
        #  show the heal message AFTER a berry has already been consumed
        # Examples:
        #  |-heal|p2a: Quagsire|100/100|[from] item: Leftovers
        #  |-heal|p2a: Quagsire|100/100|[from] item: Sitrus Berry
        if len(split_message) == 5 and split_message[4].startswith("[from] item:"):
            pkmn = split_message[2]
            item = split_message[4].split("item:")[-1]
            pkmn_object = self.get_pokemon(pkmn)
            if pkmn_object.item is not None:
                pkmn_object.item = to_id_str(item)

    def _check_heal_message_for_ability(self, split_message: List[str]):
        # Catches when a side heals from it's own ability
        # the "of" component sent by the PS server is a bit misleading
        #   it implies the ability is from the opposite side
        # Example:
        #   |-heal|p2a: Quagsire|100/100|[from] ability: Water Absorb|[of] p1a: Genesect
        #   |-heal|p2b: Excadrill|100/100|from] ability: Hospitality|[of] p2a: Sinistcha
        if len(split_message) == 6 and split_message[4].startswith("[from] ability:"):
            ability = to_id_str(split_message[4].split("ability:")[-1])
            if ability == "hospitality":
                pkmn = split_message[5].replace("[of] ", "").strip()
                self.get_pokemon(pkmn).ability = ability
            else:
                pkmn = split_message[2]
                self.get_pokemon(pkmn).ability = ability

    @abstractmethod
    def end_illusion(self, pokemon_name: str, details: str):
        pass

    def _end_illusion_on(
        self, illusionist: Optional[str], illusioned: Optional[Pokemon], details: str
    ):
        if illusionist is None:
            raise ValueError("Cannot end illusion without an active pokemon.")
        if illusioned is None:
            raise ValueError("Cannot end illusion without an illusioned pokemon.")
        illusionist_mon = self.get_pokemon(illusionist, details=details)

        if illusionist_mon is illusioned:
            return illusionist_mon

        illusionist_mon.switch_in(details=details)
        illusionist_mon.status = (  # type: ignore
            illusioned.status if illusioned.status is not None else None
        )
        illusionist_mon.set_hp(f"{illusioned.current_hp}/{illusioned.max_hp}")

        illusioned.was_illusioned()

        return illusionist_mon

    def _field_end(self, field_str: str):
        field = Field.from_showdown_message(field_str)
        if field is not Field.UNKNOWN:
            self._fields.pop(field)

    def field_start(self, field_str: str):
        field = Field.from_showdown_message(field_str)

        if field.is_terrain:
            self._fields = {
                field: turn
                for field, turn in self._fields.items()
                if not field.is_terrain
            }

        self._fields[field] = self.turn

    def _finish_battle(self):
        # Recording the battle state and save events as we finish up
        self.observations[self.turn] = self._current_observation

        if self._save_replays:
            if self._save_replays is True:
                folder = "replays"
            else:
                folder = str(self._save_replays)

            if not os.path.exists(folder):
                os.mkdir(folder)

            with open(
                os.path.join(
                    folder, f"{self._player_username} - {self.battle_tag}.html"
                ),
                "w+",
                encoding="utf-8",
            ) as f:
                formatted_replay = REPLAY_TEMPLATE

                formatted_replay = formatted_replay.replace(
                    "{BATTLE_TAG}", f"{self.battle_tag}"
                )
                formatted_replay = formatted_replay.replace(
                    "{PLAYER_USERNAME}", f"{self._player_username}"
                )
                formatted_replay = formatted_replay.replace(
                    "{OPPONENT_USERNAME}", f"{self._opponent_username}"
                )
                replay_log = f">{self.battle_tag}" + "\n".join(
                    [
                        "|".join(split_message)
                        for turn in sorted(self._observations.keys())
                        for split_message in self._observations[turn].events
                    ]
                )
                formatted_replay = formatted_replay.replace("{REPLAY_LOG}", replay_log)

                f.write(formatted_replay)

        self._finished = True

    def parse_message(self, split_message: List[str]):
        self._current_observation.events.append(split_message)

        # We copy because we directly modify split_message in poke-env; this is to
        # preserve further usage of this event upstream
        event = split_message[:]

        if event[1] in self.MESSAGES_TO_IGNORE:
            return
        elif event[1] in ["drag", "switch"]:
            pokemon, details, hp_status = event[2:5]
            self.switch(pokemon, details, hp_status)
        elif event[1] == "-damage":
            pokemon, hp_status = event[2:4]
            self.get_pokemon(pokemon).damage(hp_status)
            self._check_damage_message_for_item(event)
            self._check_damage_message_for_ability(event)
        elif event[1] == "move":
            failed = False
            override_move = None
            reveal_other_move = False

            for move_failed_suffix in ["[miss]", "[still]", "[notarget]"]:
                if event[-1] == move_failed_suffix:
                    event = event[:-1]
                    failed = True

            if event[-1] == "[notarget]":
                event = event[:-1]

            if event[-1].startswith("[spread]"):
                event = event[:-1]

            if event[-1] in {
                "[from] lockedmove",
                "[from] Pursuit",
                "[from]lockedmove",
                "[from]Pursuit",
                "[zeffect]",
            }:
                event = event[:-1]

            if event[-1].startswith("[anim]"):
                event = event[:-1]

            if event[-1].startswith(("[from] move: ", "[from]move: ")):
                override_move = event.pop().split(": ")[-1]

                if override_move == "Sleep Talk":
                    # Sleep talk was used, but also reveals another move
                    reveal_other_move = True
                elif override_move in {"Copycat", "Metronome", "Nature Power", "Round"}:
                    pass
                elif override_move in {"Grass Pledge", "Water Pledge", "Fire Pledge"}:
                    override_move = None
                elif self.logger is not None:
                    self.logger.warning(
                        "Unmanaged [from] move message received - move %s in cleaned up "
                        "message %s in battle %s turn %d",
                        override_move,
                        event,
                        self.battle_tag,
                        self.turn,
                    )

            if event[-1] == "null":
                event = event[:-1]

            if event[-1].startswith(("[from] ability: ", "[from]ability: ")):
                revealed_ability = event.pop().split(": ")[-1]

                pokemon = event[2]
                self.get_pokemon(pokemon).ability = revealed_ability

                if revealed_ability == "Magic Bounce":
                    return
                elif revealed_ability == "Dancer":
                    return
                elif self.logger is not None:
                    self.logger.warning(
                        "Unmanaged [from] ability: message received - ability %s in "
                        "cleaned up message %s in battle %s turn %d",
                        revealed_ability,
                        event,
                        self.battle_tag,
                        self.turn,
                    )
            if event[-1] == "[from] Magic Coat":
                return

            while event[-1] == "[still]":
                event = event[:-1]

            if event[-1] == "":
                event = event[:-1]

            if len(event) == 4:
                pokemon, move = event[2:4]
            elif len(event) == 5:
                pokemon, move, presumed_target = event[2:5]

                if len(presumed_target) > 4 and presumed_target[:4] in {
                    "p1: ",
                    "p2: ",
                    "p1a:",
                    "p1b:",
                    "p2a:",
                    "p2b:",
                }:
                    pass
                elif self.logger is not None:
                    self.logger.warning(
                        "Unmanaged move message format received - cleaned up message %s"
                        " in battle %s turn %d",
                        event,
                        self.battle_tag,
                        self.turn,
                    )
            else:
                pokemon, move, presumed_target = event[2:5]
                if (
                    presumed_target == ""
                ):  # ['', 'move', 'p2a: 07ffb4c367', 'Teeter Dance', '', '[from] ability: Dancer']
                    pass
                elif self.logger is not None:
                    self.logger.warning(
                        "Unmanaged move message format received - cleaned up message %s in "
                        "battle %s turn %d",
                        event,
                        self.battle_tag,
                        self.turn,
                    )

            # Check if a silent-effect move has occurred (Minimize) and add the effect
            if move.upper().strip() == "MINIMIZE":
                temp_pokemon = self.get_pokemon(pokemon)
                temp_pokemon.start_effect("MINIMIZE")

            if override_move:
                # Moves that can trigger this branch results in two `move` messages being sent.
                # We're setting use=False in the one (with the override) in order to prevent two pps from being used
                # incorrectly.
                self.get_pokemon(pokemon).moved(override_move, failed=failed, use=False)
            if override_move is None or reveal_other_move:
                self.get_pokemon(pokemon).moved(move, failed=failed, use=False)
        elif event[1] == "cant":
            pokemon, _ = event[2:4]
            self.get_pokemon(pokemon).cant_move()
        elif event[1] == "turn":
            # Saving the beginning-of-turn battle state and events as we go into the turn
            self.observations[self.turn] = self._current_observation

            self.end_turn(int(event[2]))

            opp_active_mon, active_mon = None, None
            if isinstance(self.opponent_active_pokemon, Pokemon):
                opp_active_mon = ObservedPokemon.from_pokemon(
                    self.opponent_active_pokemon
                )
                active_mon = ObservedPokemon.from_pokemon(self.active_pokemon)
            else:
                opp_active_mon = [
                    ObservedPokemon.from_pokemon(mon)
                    for mon in self.opponent_active_pokemon
                ]
                active_mon = [
                    ObservedPokemon.from_pokemon(mon) for mon in self.active_pokemon
                ]

            # Create new Observation and record battle state going into the next turn
            self._current_observation = Observation(
                side_conditions={k: v for (k, v) in self.side_conditions.items()},
                opponent_side_conditions={
                    k: v for (k, v) in self.opponent_side_conditions.items()
                },
                weather={k: v for (k, v) in self.weather.items()},
                fields={k: v for (k, v) in self.fields.items()},
                active_pokemon=active_mon,
                team={
                    ident: ObservedPokemon.from_pokemon(mon)
                    for (ident, mon) in self.team.items()
                },
                opponent_active_pokemon=opp_active_mon,
                opponent_team={
                    ident: ObservedPokemon.from_pokemon(mon)
                    for (ident, mon) in self.opponent_team.items()
                },
            )
        elif event[1] == "-heal":
            pokemon, hp_status = event[2:4]
            self.get_pokemon(pokemon).heal(hp_status)
            self._check_heal_message_for_ability(event)
            self._check_heal_message_for_item(event)
        elif event[1] == "-boost":
            pokemon, stat, amount = event[2:5]
            self.get_pokemon(pokemon).boost(stat, int(amount))
        elif event[1] == "-weather":
            weather = event[2]
            if weather == "none":
                self._weather = {}
                return
            else:
                self._weather = {Weather.from_showdown_message(weather): self.turn}
        elif event[1] == "faint":
            pokemon = event[2]
            self.get_pokemon(pokemon).faint()
        elif event[1] == "-unboost":
            pokemon, stat, amount = event[2:5]
            self.get_pokemon(pokemon).boost(stat, -int(amount))
        elif event[1] == "-ability":
            pokemon, cause = event[2:4]
            if len(event) > 4 and event[4].startswith("[from] move:"):
                self.get_pokemon(pokemon).set_temporary_ability(cause)
            else:
                self.get_pokemon(pokemon).ability = cause
        elif split_message[1] == "-start":
            pokemon, effect = event[2:4]
            pokemon = self.get_pokemon(pokemon)  # type: ignore

            if effect == "typechange":
                if len(event) > 5 and event[5].startswith("[of] "):
                    types = "/".join(
                        map(lambda x: x.name, self.get_pokemon(event[5][5:]).types)
                    )
                else:
                    types = event[4]
                pokemon.start_effect(effect, details=types)  # type: ignore
            else:
                pokemon.start_effect(effect)  # type: ignore

            if pokemon.is_dynamaxed:  # type: ignore
                if pokemon in set(self.team.values()) and self._dynamax_turn is None:
                    self._dynamax_turn = self.turn
                # self._can_dynamax value is set via _parse_request()
                elif (
                    pokemon in set(self.opponent_team.values())
                    and self._opponent_dynamax_turn is None
                ):
                    self._opponent_dynamax_turn = self.turn
                    self.opponent_can_dynamax = False
        elif event[1] == "-activate":
            target, effect = event[2:4]
            if target and effect == "move: Skill Swap":
                self.get_pokemon(target).start_effect(effect, event[4:6])
                actor = event[6].replace("[of] ", "")
                self.get_pokemon(actor).set_temporary_ability(event[5])
            elif target != "":  # ['', '-activate', '', 'move: Splash']
                self.get_pokemon(target).start_effect(effect)
        elif event[1] == "-status":
            pokemon, status = event[2:4]
            self.get_pokemon(pokemon).status = status  # type: ignore
        elif event[1] == "rule":
            self.rules.append(event[2])

        elif event[1] == "-clearallboost":
            self.clear_all_boosts()
        elif event[1] == "-clearboost":
            pokemon = event[2]
            self.get_pokemon(pokemon).clear_boosts()
        elif event[1] == "-clearnegativeboost":
            pokemon = event[2]
            self.get_pokemon(pokemon).clear_negative_boosts()
        elif event[1] == "-clearpositiveboost":
            pokemon = event[2]
            self.get_pokemon(pokemon).clear_positive_boosts()
        elif event[1] == "-copyboost":
            source, target = event[2:4]
            self.get_pokemon(target).copy_boosts(self.get_pokemon(source))
        elif event[1] == "-curestatus":
            pokemon, status = event[2:4]
            self.get_pokemon(pokemon).cure_status(status)
        elif event[1] == "-cureteam":
            pokemon = event[2]
            team = (
                self.team if pokemon[:2] == self._player_role else self._opponent_team
            )
            for mon in team.values():
                mon.cure_status()
        elif event[1] == "-end":
            pokemon, effect = event[2:4]
            self.get_pokemon(pokemon).end_effect(effect)
        elif event[1] == "-endability":
            pokemon = event[2]
            self.get_pokemon(pokemon).set_temporary_ability(None)
        elif event[1] == "-enditem":
            pokemon, item = event[2:4]
            self.get_pokemon(pokemon).end_item(item)
        elif event[1] == "-fieldend":
            condition = event[2]
            self._field_end(condition)
        elif event[1] == "-fieldstart":
            condition = event[2]
            self.field_start(condition)
        elif event[1] in ["-formechange", "detailschange"]:
            pokemon, species = event[2:4]
            self.get_pokemon(pokemon).forme_change(species)
        elif event[1] == "-invertboost":
            pokemon = event[2]
            self.get_pokemon(pokemon).invert_boosts()
        elif event[1] == "-item":
            if len(event) == 6:
                item, cause, pokemon = event[3:6]

                if cause == "[from] ability: Frisk":
                    pokemon = pokemon.split("[of] ")[-1]
                    mon = self.get_pokemon(pokemon)

                    if isinstance(self.active_pokemon, list):
                        self.get_pokemon(event[2]).item = to_id_str(item)
                    else:
                        if mon == self.active_pokemon:
                            self.opponent_active_pokemon.item = to_id_str(item)
                        else:
                            assert mon == self.opponent_active_pokemon
                            self.active_pokemon.item = to_id_str(item)

                    mon.ability = to_id_str("frisk")
                elif cause == "[from] ability: Pickpocket":
                    pickpocket = event[2]
                    pickpocketed = event[5].replace("[of] ", "")
                    item = event[3]

                    self.get_pokemon(pickpocket).item = to_id_str(item)
                    self.get_pokemon(pickpocket).ability = to_id_str("pickpocket")
                    self.get_pokemon(pickpocketed).item = None
                elif cause == "[from] ability: Magician":
                    magician = event[2]
                    victim = event[5].replace("[of] ", "")
                    item = event[3]

                    self.get_pokemon(magician).item = to_id_str(item)
                    self.get_pokemon(magician).ability = to_id_str("magician")
                    self.get_pokemon(victim).item = None
                elif cause in {"[from] move: Thief", "[from] move: Covet"}:
                    thief = event[2]
                    victim = event[5].replace("[of] ", "")
                    item = event[3]

                    self.get_pokemon(thief).item = to_id_str(item)
                    self.get_pokemon(victim).item = None
                else:
                    raise ValueError(f"Unhandled item message: {event}")

            else:
                pokemon, item = event[2:4]
                self.get_pokemon(pokemon).item = to_id_str(item)
        elif event[1] == "-mega":
            if self.player_role is not None and not event[2].startswith(
                self.player_role
            ):
                self._opponent_can_mega_evolve = False
            pokemon, megastone = event[2:4]
            self.get_pokemon(pokemon).mega_evolve(megastone)
        elif event[1] == "-mustrecharge":
            pokemon = event[2]
            self.get_pokemon(pokemon).must_recharge = True
        elif event[1] == "-prepare":
            try:
                attacker, move, defender = event[2:5]
                defender_mon = self.get_pokemon(defender)
                if to_id_str(move) == "skydrop":
                    defender_mon.start_effect("Sky Drop")
            except ValueError:
                attacker, move = event[2:4]
                defender_mon = None
            self.get_pokemon(attacker).prepare(move, defender_mon)
        elif event[1] == "-primal":
            pokemon = event[2]
            self.get_pokemon(pokemon).primal()
        elif event[1] == "-setboost":
            pokemon, stat, amount = event[2:5]
            self.get_pokemon(pokemon).set_boost(stat, int(amount))
        elif event[1] == "-sethp":
            pokemon, hp_status = event[2:4]
            self.get_pokemon(pokemon).set_hp(hp_status)
        elif event[1] == "-sideend":
            side, condition = event[2:4]
            self.side_end(side, condition)
        elif event[1] == "-sidestart":
            side, condition = event[2:4]
            self._side_start(side, condition)
        elif event[1] in ["-singleturn", "-singlemove"]:
            pokemon, effect = event[2:4]
            self.get_pokemon(pokemon).start_effect(effect.replace("move: ", ""))
        elif event[1] == "-swapboost":
            source, target, stats = event[2:5]
            source_mon = self.get_pokemon(source)
            target_mon = self.get_pokemon(target)
            if "[from]" in stats:
                stats = "accuracy, atk, def, evasion, spa, spd, spe"
            for stat in stats.split(", "):
                source_mon.boosts[stat], target_mon.boosts[stat] = (
                    target_mon.boosts[stat],
                    source_mon.boosts[stat],
                )
        elif event[1] == "-transform":
            pokemon, into = event[2:4]
            self.get_pokemon(pokemon).transform(self.get_pokemon(into))
        elif event[1] == "-zpower":
            if self._player_role is not None and not event[2].startswith(
                self._player_role
            ):
                self._opponent_can_z_move = False

            pokemon = event[2]
            self.get_pokemon(pokemon).used_z_move()
        elif event[1] == "clearpoke":
            self.in_team_preview = True
            for mon in self.team.values():
                mon.clear_active()
        elif event[1] == "gen":
            if self._gen != int(event[2]):
                err = f"Battle Initiated with gen {self._gen} but got: {event}"
                raise RuntimeError(err)
        elif event[1] == "tier":
            self._format = re.sub("[^a-z0-9]+", "", event[2].lower())
        elif event[1] == "inactive":
            if "disconnected" in event[2]:
                self._anybody_inactive = True
            elif "reconnected" in event[2]:
                self._anybody_inactive = False
                self._reconnected = True
        elif event[1] == "player":
            if len(event) == 6:
                player, username, avatar, rating = event[2:6]
            elif len(event) == 5:
                player, username, avatar = event[2:5]
                rating = None
            elif len(event) == 4:
                if event[-1] != "":
                    raise RuntimeError(f"Invalid player message: {event}")
                return
            else:
                if not self._anybody_inactive:
                    if self._reconnected:
                        self._reconnected = False
                    else:
                        raise RuntimeError(f"Invalid player message: {event}")
                return
            if username == self._player_username:
                self._player_role = player
            if rating is not None:
                return self._players.append(
                    {
                        "username": username,
                        "player": player,
                        "avatar": avatar,
                        "rating": rating,
                    }
                )
            else:
                return self._players.append(
                    {
                        "username": username,
                        "player": player,
                        "avatar": avatar,
                    }
                )

        elif event[1] == "poke":
            player, details = event[2:4]
            self._register_teampreview_pokemon(player, details)
        elif event[1] == "raw":
            if "'s rating: " in event[2]:
                username, rating_info = event[2].split("'s rating: ")
                rating_int = int(rating_info[:4])
                if username == self.player_username:
                    self._rating = rating_int
                elif username == self.opponent_username:
                    self._opponent_rating = rating_int
                elif self.logger is not None:
                    self.logger.warning(
                        "Rating information regarding an unrecognized username received. "
                        "Received '%s', while only known players are '%s' and '%s'",
                        username,
                        self.player_username,
                        self.opponent_username,
                    )
        elif event[1] == "replace":
            pokemon = event[2]
            details = event[3]
            self.end_illusion(pokemon, details)
        elif event[1] == "start":
            self.in_team_preview = False
        elif event[1] == "swap":
            pokemon, position = event[2:4]
            self._swap(pokemon, position)  # type: ignore
        elif event[1] == "teamsize":
            player, number = event[2:4]
            self._team_size[player] = int(number)
        elif event[1] in {"message", "-message"}:
            if self.logger is not None:
                self.logger.info("Received message: %s", event[2])
        elif event[1] == "-immune":
            if len(event) == 4:
                mon, cause = event[2:]  # type: ignore

                if cause.startswith("[from] ability:"):
                    cause = cause.replace("[from] ability:", "")
                    self.get_pokemon(mon).ability = to_id_str(cause)  # type: ignore
        elif event[1] == "-swapsideconditions":
            self._side_conditions, self._opponent_side_conditions = (
                self._opponent_side_conditions,
                self._side_conditions,
            )
        elif event[1] == "title":
            player_1, player_2 = event[2].split(" vs. ")
            self.players = player_1, player_2
        elif event[1] == "badge":
            pass
        elif event[1] == "-terastallize":
            pokemon, type_ = event[2:]
            pokemon = self.get_pokemon(pokemon)  # type: ignore
            pokemon.terastallize(type_)  # type: ignore

            if pokemon.is_terastallized:  # type: ignore
                if pokemon in set(self.opponent_team.values()):
                    self._opponent_can_terrastallize = False
        else:
            raise NotImplementedError(event)

    @abstractmethod
    def parse_request(self, request: Dict[str, Any]):
        pass

    def _register_teampreview_pokemon(self, player: str, details: str):
        mon = Pokemon(details=details, gen=self._data.gen)
        if player != self._player_role:
            self._teampreview_opponent_team.add(mon)
        elif mon.name not in [p.name for p in self.teampreview_team]:
            self._teampreview_team.add(mon)

    def side_end(self, side: str, condition_str: str):
        if side[:2] == self._player_role:
            conditions = self.side_conditions
        else:
            conditions = self.opponent_side_conditions
        condition = SideCondition.from_showdown_message(condition_str)
        if condition is not SideCondition.UNKNOWN:
            conditions.pop(condition)

    def _side_start(self, side: str, condition_str: str):
        if side[:2] == self._player_role:
            conditions = self.side_conditions
        else:
            conditions = self.opponent_side_conditions
        condition = SideCondition.from_showdown_message(condition_str)
        if condition in STACKABLE_CONDITIONS:
            conditions[condition] = conditions.get(condition, 0) + 1
        elif condition not in conditions:
            conditions[condition] = self.turn

    def _swap(self, pokemon_str: str, slot: str):
        if self.logger is not None:
            self.logger.warning("swap method in Battle is not implemented")

    @abstractmethod
    def switch(self, pokemon_str: str, details: str, hp_status: str):
        pass

    def tied(self):
        self._finish_battle()

    def _update_team_from_request(self, side: Dict[str, Any]):
        for pokemon in side["pokemon"]:
            if pokemon["ident"] in self._team:
                self._team[pokemon["ident"]].update_from_request(pokemon)
            else:
                self.get_pokemon(
                    pokemon["ident"], force_self_team=True, request=pokemon
                )

    def _update_team_from_open_sheets(
        self, message_dict: Dict[str, List[str]], role: str
    ):
        teampreview_team = (
            self.teampreview_team
            if role == self.player_role
            else self.teampreview_opponent_team
        )
        team = self._team if role == self.player_role else self._opponent_team
        for mon in teampreview_team:
            identifier = f"{role}: {mon.base_species.capitalize()}"
            if identifier not in team:
                team[identifier] = Pokemon(
                    mon._data.gen,
                    species=mon.species,
                    name=mon._data.pokedex[mon.species]["name"],
                    details=mon._last_details,
                )
            pokemon = team[identifier]
            pokemon_msg = [
                msg
                for name, msg in message_dict.items()
                if mon.base_species in to_id_str(name)
            ][0]
            pokemon._item = to_id_str(pokemon_msg[1])
            pokemon._ability = to_id_str(pokemon_msg[2])
            pokemon._moves = {
                to_id_str(name): Move(to_id_str(name), self.gen)
                for name in pokemon_msg[3].split(",")
            }
            pokemon._gender = (
                PokemonGender.from_request_details(pokemon_msg[6])
                if pokemon_msg[6]
                else PokemonGender.NEUTRAL
            )
            pokemon._level = int(pokemon_msg[9])
            pokemon._terastallized_type = PokemonType.from_name(
                pokemon_msg[10].split(",")[-1]
            )

    def won_by(self, player_name: str):
        if player_name == self._player_username:
            self._won = True
        else:
            self._won = False
        self._finish_battle()

    def end_turn(self, turn: int):
        self.turn = turn

        for mon in self.all_active_pokemons:
            if mon:
                mon.end_turn()

    @property
    @abstractmethod
    def active_pokemon(self) -> Any:
        pass

    @property
    @abstractmethod
    def all_active_pokemons(self) -> List[Optional[Pokemon]]:
        pass

    @property
    @abstractmethod
    def available_moves(self) -> Any:
        pass

    @property
    @abstractmethod
    def available_switches(self) -> Any:
        pass

    @property
    def battle_tag(self) -> str:
        """
        :return: The battle identifier.
        :rtype: str
        """
        return self._battle_tag

    @property
    @abstractmethod
    def can_dynamax(self) -> Any:
        pass

    @property
    @abstractmethod
    def can_mega_evolve(self) -> Any:
        pass

    @property
    @abstractmethod
    def can_z_move(self) -> Any:
        pass

    @property
    @abstractmethod
    def can_tera(self) -> Any:
        pass

    @property
    def current_observation(self) -> Observation:
        """
        :return: The current observation of the current turn in the Battle.
            Most useful for when a force_switch triggers in the middle of a
            turn, and our player has to return an action.
        :rtype: Observation
        """
        return self._current_observation

    @property
    def dynamax_turns_left(self) -> Optional[int]:
        """
        :return: How many turns of dynamax are left. None if dynamax is not active
        :rtype: int, optional
        """
        if self._dynamax_turn is not None and any(
            map(lambda pokemon: pokemon.is_dynamaxed, self._team.values())
        ):
            return max(3 - (self.turn - self._dynamax_turn), 0)
        return None

    @property
    def fields(self) -> Dict[Field, int]:
        """
        :return: A Dict mapping fields to the turn they have been activated.
        :rtype: Dict[Field, int]
        """
        return self._fields

    @property
    def finished(self) -> bool:
        """
        :return: A boolean indicating whether the battle is finished.
        :rtype: Optional[bool]
        """
        return self._finished

    @property
    @abstractmethod
    def force_switch(self) -> Any:
        pass

    @property
    def format(self) -> Optional[str]:
        """
        :return: The format of the battle, in accordance with Showdown protocol
        :rtype: Optional[str]
        """
        return self._format

    @property
    def gen(self) -> int:
        """
        :return: The generation of the battle; will be the parameter with which the
            the battle was initiated
        :rtype: int
        """
        return self._gen

    @property
    def last_request(self) -> Dict[str, Any]:
        """
        The last request received from the server. This allows players to track
            rqid and also maintain parallel battle copies for search/inference

        :return: The last request.
        :rtype: Dict[str, Any]
        """
        return self._last_request

    @property
    def lost(self) -> Optional[bool]:
        """
        :return: If the battle is finished, a boolean indicating whether the battle is
            lost. Otherwise None.
        :rtype: Optional[bool]
        """
        return None if self._won is None else not self._won

    @property
    def max_team_size(self) -> Optional[int]:
        """
        :return: The maximum acceptable size of the team to return in teampreview, if
            applicable.
        :rtype: int, optional
        """
        return self._max_team_size

    @property
    @abstractmethod
    def maybe_trapped(self) -> Any:
        pass

    @property
    def observations(self) -> Dict[int, Observation]:
        """
        :return: Observations of the battle on a turn, where the key is the turn number.
            The Observation stores the battle state at the beginning of the turn,
            and all the events that transpired on that turn.
        :rtype: Dict[int, Observation]
        """
        return self._observations

    @property
    @abstractmethod
    def opponent_active_pokemon(self) -> Any:
        pass

    @property
    @abstractmethod
    def opponent_can_dynamax(self) -> Any:
        pass

    @opponent_can_dynamax.setter
    @abstractmethod
    def opponent_can_dynamax(self, value: bool) -> Any:
        pass

    @property
    def opponent_dynamax_turns_left(self) -> Optional[int]:
        """
        :return: How many turns of dynamax are left for the opponent's pokemon.
            None if dynamax is not active
        :rtype: int | None
        """
        if self._opponent_dynamax_turn is not None and any(
            map(lambda pokemon: pokemon.is_dynamaxed, self._opponent_team.values())
        ):
            return max(3 - (self.turn - self._opponent_dynamax_turn), 0)
        return None

    @property
    def opponent_role(self) -> Optional[str]:
        """
        :return: Opponent's role in given battle. p1/p2
        :rtype: str, optional
        """
        if self.player_role == "p1":
            return "p2"
        if self.player_role == "p2":
            return "p1"
        return None

    @property
    def opponent_side_conditions(self) -> Dict[SideCondition, int]:
        """
        :return: The opponent's side conditions. Keys are SideCondition objects, values
            are:

            - the number of layers of the SideCondition if the side condition is
                stackable
            - the turn where the SideCondition was setup otherwise
        :rtype: Dict[SideCondition, int]
        """
        return self._opponent_side_conditions

    @property
    def opponent_team(self) -> Dict[str, Pokemon]:
        """
        During teampreview, keys are not definitive: please rely on values.

        :return: The opponent's team. Keys are identifiers, values are pokemon objects.
        :rtype: Dict[str, Pokemon]
        """
        if self._opponent_team:
            return self._opponent_team
        else:
            return {mon.species: mon for mon in self._teampreview_opponent_team}

    @property
    def opponent_username(self) -> Optional[str]:
        """
        :return: The opponent's username, or None if unknown.
        :rtype: str, optional.
        """
        return self._opponent_username

    @opponent_username.setter
    def opponent_username(self, value: str):
        self._opponent_username = value

    @property
    def player_role(self) -> Optional[str]:
        """
        :return: Player's role in given battle. p1/p2
        :rtype: str, optional
        """
        return self._player_role

    @player_role.setter
    def player_role(self, value: Optional[str]):
        self._player_role = value

    @property
    def player_username(self) -> str:
        """
        :return: The player's username.
        :rtype: str
        """
        return self._player_username

    @player_username.setter
    def player_username(self, value: str):
        self._player_username = value

    @property
    def players(self) -> Tuple[str, str]:
        """
        :return: The pair of players' usernames.
        :rtype: Tuple[str, str]
        """
        return self._players[0]["username"], self._players[1]["username"]

    @players.setter
    def players(self, players: Tuple[str, str]):
        """Sets the battle player's name:

        :param player_1: First player's username.
        :type player_1: str
        :param player_1: Second player's username.
        :type player_2: str
        """
        player_1, player_2 = players
        if player_1 != self._player_username:
            self._opponent_username = player_1
        else:
            self._opponent_username = player_2

    @property
    def rating(self) -> Optional[int]:
        """
        Player's rating after the end of the battle, if it was received.

        :return: The player's rating after the end of the battle.
        :rtype: int, optional
        """
        return self._rating

    @property
    def opponent_rating(self) -> Optional[int]:
        """
        Opponent's rating after the end of the battle, if it was received.

        :return: The opponent's rating after the end of the battle.
        :rtype: int, optional
        """
        return self._opponent_rating

    @property
    def side_conditions(self) -> Dict[SideCondition, int]:
        """
        :return: The player's side conditions. Keys are SideCondition objects, values
            are:

            - the number of layers of the side condition if the side condition is
                stackable
            - the turn where the SideCondition was setup otherwise
        :rtype: Dict[SideCondition, int]
        """
        return self._side_conditions

    @property
    def team(self) -> Dict[str, Pokemon]:
        """
        :return: The player's team. Keys are identifiers, values are pokemon objects.
        :rtype: Dict[str, Pokemon]
        """
        return self._team

    @team.setter
    def team(self, value: Dict[str, Pokemon]):
        self._team = value

    @property
    def team_size(self) -> int:
        """
        :return: The number of Pokemon in the player's team.
        :rtype: int
        """
        if self._player_role is not None:
            return self._team_size[self._player_role]
        raise ValueError(
            "Team size cannot be inferred without an assigned player role."
        )

    @property
    def teampreview(self) -> bool:
        """
        :return: Wheter the battle is awaiting a teampreview order.
        :rtype: bool
        """
        return self._teampreview

    @property
    def teampreview_team(self) -> Set[Pokemon]:
        """
        :return: The player's team during teampreview.
        :rtype: Set[Pokemon]
        """
        return self._teampreview_team

    @teampreview_team.setter
    def teampreview_team(self, value: Set[Pokemon]):
        self._teampreview_team = value

    @property
    def teampreview_opponent_team(self) -> Set[Pokemon]:
        """
        :return: The opponent's team during teampreview.
        :rtype: Set[Pokemon]
        """
        return self._teampreview_opponent_team

    @property
    @abstractmethod
    def trapped(self) -> Any:
        pass

    @trapped.setter
    @abstractmethod
    def trapped(self, value: Any):
        pass

    @property
    def turn(self) -> int:
        """
        :return: The current battle turn.
        :rtype: int
        """
        return self._turn

    @turn.setter
    def turn(self, turn: int):
        """Sets the current turn counter to given value.

        :param turn: Current turn value.
        :type turn: int
        """
        self._turn = turn

    @property
    def weather(self) -> Dict[Weather, int]:
        """
        :return: A Dict mapping the battle's weather (if any) to its starting turn
        :rtype: Dict[Weather, int]
        """
        return self._weather

    @property
    def won(self) -> Optional[bool]:
        """
        :return: If the battle is finished, a boolean indicating whether the battle is
            won. Otherwise None.
        :rtype: Optional[bool]
        """
        return self._won

    @property
    def move_on_next_request(self) -> bool:
        """
        :return: Wheter the next received request should yield a move order directly.
            This can happen when a switch is forced, or an error is encountered.
        :rtype: bool
        """
        return self._move_on_next_request

    @move_on_next_request.setter
    def move_on_next_request(self, value: bool):
        self._move_on_next_request = value

    @property
    def reviving(self) -> bool:
        return self._reviving<|MERGE_RESOLUTION|>--- conflicted
+++ resolved
@@ -224,21 +224,11 @@
         team = self._team if is_mine or force_self_team else self._opponent_team
 
         # if the pokemon has a nickname, this ensures we recognize it
-<<<<<<< HEAD
-        matches = [
-            i
-            for i, p in enumerate(team.values())
-            if p.base_species in to_id_str(details.split(",")[0])
-            and not (
-                p.base_species == "mew" and to_id_str(details.split(",")[0]) == "mewtwo"
-            )
-=======
         split_details = [
             to_id_str(detail) for detail in re.split(r"[^a-zA-Z0-9]+", details)
         ]
         matches = [
             i for i, p in enumerate(team.values()) if p.base_species in split_details
->>>>>>> f9855a15
         ]
         assert len(matches) < 2
         if identifier not in team and matches:
@@ -251,12 +241,6 @@
             else:
                 self._opponent_team = dict(items)
         team = self._team if is_mine or force_self_team else self._opponent_team
-<<<<<<< HEAD
-
-        if identifier in team:
-            return team[identifier]
-=======
->>>>>>> f9855a15
 
         if self._team_size and len(team) >= self._team_size[player_role]:
             raise ValueError(
