--- conflicted
+++ resolved
@@ -611,17 +611,10 @@
         elif event[1] == "-ability":
             pokemon, ability = event[2:4]
             self.get_pokemon(pokemon).ability = ability
-<<<<<<< HEAD
         elif event[1] == "-start":
             pokemon, effect = event[2:4]
-            pokemon = self.get_pokemon(pokemon)
-            pokemon.start_effect(effect)
-=======
-        elif split_message[1] == "-start":
-            pokemon, effect = split_message[2:4]
             pokemon = self.get_pokemon(pokemon)  # type: ignore
             pokemon.start_effect(effect)  # type: ignore
->>>>>>> 0bc338e6
 
             if pokemon.is_dynamaxed:  # type: ignore
                 if pokemon in set(self.team.values()) and self._dynamax_turn is None:
@@ -637,19 +630,11 @@
             target, effect = event[2:4]
             if target:
                 self.get_pokemon(target).start_effect(effect)
-<<<<<<< HEAD
         elif event[1] == "-status":
             pokemon, status = event[2:4]
-            self.get_pokemon(pokemon).status = status
+            self.get_pokemon(pokemon).status = status  # type: ignore
         elif event[1] == "rule":
             self.rules.append(event[2])
-=======
-        elif split_message[1] == "-status":
-            pokemon, status = split_message[2:4]
-            self.get_pokemon(pokemon).status = status  # type: ignore
-        elif split_message[1] == "rule":
-            self.rules.append(split_message[2])
->>>>>>> 0bc338e6
 
         elif event[1] == "-clearallboost":
             self.clear_all_boosts()
@@ -711,29 +696,16 @@
             self.get_pokemon(pokemon).must_recharge = True
         elif event[1] == "-prepare":
             try:
-<<<<<<< HEAD
                 attacker, move, defender = event[2:5]
-                defender = self.get_pokemon(defender)
-=======
-                attacker, move, defender = split_message[2:5]
                 defender_mon = self.get_pokemon(defender)
->>>>>>> 0bc338e6
                 if to_id_str(move) == "skydrop":
                     defender_mon.start_effect("Sky Drop")
             except ValueError:
-<<<<<<< HEAD
                 attacker, move = event[2:4]
-                defender = None
-            self.get_pokemon(attacker).prepare(move, defender)
+                defender_mon = None
+            self.get_pokemon(attacker).prepare(move, defender_mon)
         elif event[1] == "-primal":
             pokemon = event[2]
-=======
-                attacker, move = split_message[2:4]
-                defender_mon = None
-            self.get_pokemon(attacker).prepare(move, defender_mon)
-        elif split_message[1] == "-primal":
-            pokemon = split_message[2]
->>>>>>> 0bc338e6
             self.get_pokemon(pokemon).primal()
         elif event[1] == "-setboost":
             pokemon, stat, amount = event[2:5]
@@ -750,17 +722,10 @@
         elif event[1] in ["-singleturn", "-singlemove"]:
             pokemon, effect = event[2:4]
             self.get_pokemon(pokemon).start_effect(effect.replace("move: ", ""))
-<<<<<<< HEAD
         elif event[1] == "-swapboost":
             source, target, stats = event[2:5]
-            source = self.get_pokemon(source)
-            target = self.get_pokemon(target)
-=======
-        elif split_message[1] == "-swapboost":
-            source, target, stats = split_message[2:5]
             source_mon = self.get_pokemon(source)
             target_mon = self.get_pokemon(target)
->>>>>>> 0bc338e6
             for stat in stats.split(", "):
                 source_mon.boosts[stat], target_mon.boosts[stat] = (
                     target_mon.boosts[stat],
@@ -833,15 +798,9 @@
         elif event[1] == "poke":
             player, details = event[2:4]
             self._register_teampreview_pokemon(player, details)
-<<<<<<< HEAD
         elif event[1] == "raw":
             username, rating_info = event[2].split("'s rating: ")
-            rating = int(rating_info[:4])
-=======
-        elif split_message[1] == "raw":
-            username, rating_info = split_message[2].split("'s rating: ")
             rating_int = int(rating_info[:4])
->>>>>>> 0bc338e6
             if username == self.player_username:
                 self._rating = rating_int
             elif username == self.opponent_username:
@@ -863,38 +822,20 @@
         elif event[1] == "swap":
             pokemon, position = event[2:4]
             self._swap(pokemon, position)  # type: ignore
-<<<<<<< HEAD
         elif event[1] == "teamsize":
             player, number = event[2:4]
-            number = int(number)
-            self._team_size[player] = number
+            self._team_size[player] = int(number)
         elif event[1] in {"message", "-message"}:
             if self.logger is not None:
                 self.logger.info("Received message: %s", event[2])
         elif event[1] == "-immune":
             if len(event) == 4:
-                mon, cause = event[2:]
-
-                if cause.startswith("[from] ability:"):
-                    ability = cause.replace("[from] ability:", "")
-                    self.get_pokemon(mon).ability = to_id_str(ability)
-        elif event[1] == "-swapsideconditions":
-=======
-        elif split_message[1] == "teamsize":
-            player, number = split_message[2:4]
-            self._team_size[player] = int(number)
-        elif split_message[1] in {"message", "-message"}:
-            if self.logger is not None:
-                self.logger.info("Received message: %s", split_message[2])
-        elif split_message[1] == "-immune":
-            if len(split_message) == 4:
-                mon, cause = split_message[2:]  # type: ignore
+                mon, cause = event[2:]  # type: ignore
 
                 if cause.startswith("[from] ability:"):
                     ability = cause.replace("[from] ability:", "")
                     self.get_pokemon(mon).ability = to_id_str(ability)  # type: ignore
-        elif split_message[1] == "-swapsideconditions":
->>>>>>> 0bc338e6
+        elif event[1] == "-swapsideconditions":
             self._side_conditions, self._opponent_side_conditions = (
                 self._opponent_side_conditions,
                 self._side_conditions,
@@ -902,17 +843,10 @@
         elif event[1] == "title":
             player_1, player_2 = event[2].split(" vs. ")
             self.players = player_1, player_2
-<<<<<<< HEAD
         elif event[1] == "-terastallize":
             pokemon, type_ = event[2:]
-            pokemon = self.get_pokemon(pokemon)
-            pokemon.terastallize(type_)
-=======
-        elif split_message[1] == "-terastallize":
-            pokemon, type_ = split_message[2:]
             pokemon = self.get_pokemon(pokemon)  # type: ignore
             pokemon.terastallize(type_)  # type: ignore
->>>>>>> 0bc338e6
 
             if pokemon.is_terastallized:  # type: ignore
                 if pokemon in set(self.opponent_team.values()):
