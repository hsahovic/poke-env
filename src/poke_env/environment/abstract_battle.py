import os
import re
from abc import ABC, abstractmethod
from logging import Logger
from typing import Any, Dict, List, Optional, Set, Tuple, Union

from poke_env.data import GenData, to_id_str
from poke_env.data.replay_template import REPLAY_TEMPLATE
from poke_env.environment.effect import Effect
from poke_env.environment.field import Field
from poke_env.environment.observation import Observation
from poke_env.environment.observed_pokemon import ObservedPokemon
from poke_env.environment.pokemon import Pokemon
from poke_env.environment.pokemon_type import PokemonType
from poke_env.environment.side_condition import STACKABLE_CONDITIONS, SideCondition
from poke_env.environment.weather import Weather


class AbstractBattle(ABC):
    MESSAGES_TO_IGNORE = {
        "-anim",
        "-block",
        "-burst",
        "-center",
        "-combine",
        "-crit",
        "-fail",
        "-fieldactivate",
        "-hint",
        "-hitcount",
        "-miss",
        "-notarget",
        "-nothing",
        "-ohko",
        "-resisted",
        "-supereffective",
        "-waiting",
        "-zbroken",
        "J",
        "L",
        "askreg",
        "c",
        "chat",
        "crit",
        "debug",
        "deinit",
        "gametype",
        "html",
        "immune",
        "inactiveoff",
        "init",
        "j",
        "join",
        "l",
        "leave",
        "n",
        "name",
        "rated",
        "resisted",
        "sentchoice",
        "split",
        "supereffective",
        "teampreview",
        "upkeep",
        "uhtml",
        "zbroken",
        "",
    }

    __slots__ = (
        "_anybody_inactive",
        "_available_moves",
        "_available_switches",
        "_battle_tag",
        "_can_dynamax",
        "_can_mega_evolve",
        "_can_tera",
        "_can_z_move",
        "_current_observation",
        "_data",
        "_dynamax_turn",
        "_fields",
        "_finished",
        "_force_switch",
        "_format",
        "_gen",
        "in_team_preview",
        "_last_request",
        "_max_team_size",
        "_maybe_trapped",
        "_observations",
        "_opponent_can_dynamax",
        "_opponent_can_mega_evolve",
        "_opponent_can_tera",
        "_opponent_can_z_move",
        "_opponent_dynamax_turn",
        "_opponent_rating",
        "_opponent_side_conditions",
        "_opponent_team",
        "_opponent_username",
        "_player_role",
        "_player_username",
        "_players",
        "_rating",
        "_reconnected",
        "_replay_data",
        "rules",
        "_reviving",
        "_save_replays",
        "_side_conditions",
        "_team_size",
        "_team",
        "_teampreview_team",
        "_teampreview_opponent_team",
        "_teampreview",
        "_trapped",
        "_turn",
        "_wait",
        "_weather",
        "_won",
        "logger",
    )

    def __init__(
        self,
        battle_tag: str,
        username: str,
        logger: Logger,
        save_replays: Union[str, bool],
        gen: int,
    ):
        # Load data
        self._data = GenData.from_gen(gen)

        # Utils attributes
        self._battle_tag: str = battle_tag
        self._gen: int = gen
        self._format: Optional[str] = None
        self._max_team_size: Optional[int] = None
        self._opponent_username: Optional[str] = None
        self._player_role: Optional[str] = None
        self._player_username: str = username
        self._players: List[Dict[str, str]] = []
        self._replay_data: List[List[str]] = []
        self._save_replays: Union[str, bool] = save_replays
        self._team_size: Dict[str, int] = {}
        self._teampreview: bool = False
        self._teampreview_team: Set[Pokemon] = set()
        self._teampreview_opponent_team: Set[Pokemon] = set()
        self._anybody_inactive: bool = False
        self._reconnected: bool = True
        self.logger: Optional[Logger] = logger

        # Turn choice attributes
        self.in_team_preview: bool = False
        self._wait: Optional[bool] = None

        # Battle state attributes
        self._dynamax_turn: Optional[int] = None
        self._finished: bool = False
        self._last_request: Dict[str, Any] = {}
        self.rules: List[str] = []
        self._turn: int = 0
        self._opponent_dynamax_turn: Optional[int] = None
        self._opponent_rating: Optional[int] = None
        self._rating: Optional[int] = None
        self._won: Optional[bool] = None

        # In game battle state attributes
        self._weather: Dict[Weather, int] = {}
        self._fields: Dict[Field, int] = {}  # set()
        self._opponent_side_conditions: Dict[SideCondition, int] = {}  # set()
        self._side_conditions: Dict[SideCondition, int] = {}  # set()
        self._reviving: bool = False

        # Pokemon attributes
        self._team: Dict[str, Pokemon] = {}
        self._opponent_team: Dict[str, Pokemon] = {}

        # Initialize Observations
        self._observations: Dict[int, Observation] = {}
        self._current_observation: Observation = Observation()

    def get_pokemon(
        self,
        identifier: str,
        force_self_team: bool = False,
        details: str = "",
        request: Optional[Dict[str, Any]] = None,
    ) -> Pokemon:
        """Returns the Pokemon object corresponding to given identifier. Can force to
        return object from the player's team if force_self_team is True. If the Pokemon
        object does not exist, it will be created. Details can be given, which is
        necessary to initialize alternate forms (eg. alolan pokemons) properly.

        :param identifier: The identifier to use to retrieve the pokemon.
        :type identifier: str
        :param force_self_team: Wheter to force returning a Pokemon from the player's
            team. Defaults to False.
        :type force_self_team: bool
        :param details: Detailled information about the pokemon. Defaults to ''.
        :type details: str, defaults to ''
        :param request: Detailled information about the pokemon from a request.
            Defaults to None.
        :type request: Dict, optional, defaults to None
        :return: The corresponding pokemon object.
        :rtype: Pokemon
        :raises ValueError: If the team has too many pokemons, as determined by the
            teamsize component of battle initialisation.
        """
        if identifier[3] != " ":
            identifier = identifier[:2] + identifier[3:]

        if identifier in self._team:
            return self._team[identifier]
        elif identifier in self._opponent_team:
            return self._opponent_team[identifier]

        player_role = identifier[:2]
        name = identifier[3:].strip()
        team = (
            self._team
            if force_self_team or player_role == self.player_role
            else self._opponent_team
        )

        # if the pokemon has a nickname, this ensures we recognize it
<<<<<<< HEAD
        split_details = [
            to_id_str(detail) for detail in re.split(r"[^a-zA-Z0-9]+", details)
        ]
        matches = [
            i for i, p in enumerate(team.values()) if p.base_species in split_details
=======
        matches = [
            i
            for i, p in enumerate(team.values())
            if p.base_species == to_id_str(details.split(", ")[0])
>>>>>>> 05d1b782
        ]
        assert len(matches) < 2
        if identifier not in team and matches:
            i = matches[0]
            items = list(team.items())
            items[i] = (identifier, items[i][1])
            items[i][1]._name = identifier[4:]
            if player_role == self._player_role or force_self_team:
                self._team = dict(items)
            else:
                self._opponent_team = dict(items)
        team = (
            self._team
            if player_role == self._player_role or force_self_team
            else self._opponent_team
        )
        if identifier in team:
            return team[identifier]

        if self._team_size and len(team) >= self._team_size[player_role]:
            raise ValueError(
                "%s's team already has %d pokemons: cannot add %s to %s"
                % (
                    player_role,
                    self._team_size[player_role],
                    identifier,
                    ", ".join(team.keys()),
                )
            )

        if request:
            team[identifier] = Pokemon(
                request_pokemon=request, name=name, gen=self._data.gen
            )
        elif details:
            team[identifier] = Pokemon(details=details, name=name, gen=self._data.gen)
        else:
            species = identifier[4:]
            team[identifier] = Pokemon(species=species, name=name, gen=self._data.gen)

        return team[identifier]

    @abstractmethod
    def clear_all_boosts(self):
        pass

    def _check_damage_message_for_item(self, split_message: List[str]):
        # Catches when a side takes damage from the opponent's item
        # The item belongs to the side not taking damage
        # Example:
        #   |-damage|p2a: Archeops|88/100|[from] item: Rocky Helmet|[of] p1a: Ferrothorn
        if (
            len(split_message) == 6
            and split_message[4].startswith("[from] item:")
            and split_message[5].startswith("[of]")
        ):
            item = split_message[4].split("item:")[-1]
            pkmn = split_message[5].split("[of]")[-1].strip()
            self.get_pokemon(pkmn).item = to_id_str(item)

        # Catches when a side takes damage from it's own item
        # The item belongs to the same side taking damage
        # Example:
        #   |-damage|p2a: Pikachu|90/100|[from] item: Life Orb
        elif len(split_message) == 5 and split_message[4].startswith("[from] item:"):
            item = split_message[4].split("item:")[-1]
            pkmn = split_message[2]
            self.get_pokemon(pkmn).item = to_id_str(item)

    def _check_damage_message_for_ability(self, split_message: List[str]):
        # Catches when a side takes damage from the opponent's ability
        # the item is from the side not taking damage
        # Example:
        #   |-damage|p2a: Archeops|88/100|[from] ability: Iron Barbs|[of] p1a: Ferrothorn
        if (
            len(split_message) == 6
            and split_message[4].startswith("[from] ability:")
            and split_message[5].startswith("[of]")
        ):
            ability = split_message[4].split("ability:")[-1]
            pkmn = split_message[5].split("[of]")[-1].strip()
            self.get_pokemon(pkmn).ability = to_id_str(ability)

    def _check_heal_message_for_item(self, split_message: List[str]):
        # Catches when a side heals from it's own item
        # the check for item is not None is necessary because the PS simulator will
        #  show the heal message AFTER a berry has already been consumed
        # Examples:
        #  |-heal|p2a: Quagsire|100/100|[from] item: Leftovers
        #  |-heal|p2a: Quagsire|100/100|[from] item: Sitrus Berry
        if len(split_message) == 5 and split_message[4].startswith("[from] item:"):
            pkmn = split_message[2]
            item = split_message[4].split("item:")[-1]
            pkmn_object = self.get_pokemon(pkmn)
            if pkmn_object.item is not None:
                pkmn_object.item = to_id_str(item)

    def _check_heal_message_for_ability(self, split_message: List[str]):
        # Catches when a side heals from it's own ability
        # the "of" component sent by the PS server is a bit misleading
        #   it implies the ability is from the opposite side
        # Example:
        #   |-heal|p2a: Quagsire|100/100|[from] ability: Water Absorb|[of] p1a: Genesect
        #   |-heal|p2b: Excadrill|100/100|from] ability: Hospitality|[of] p2a: Sinistcha
        if len(split_message) == 6 and split_message[4].startswith("[from] ability:"):
            ability = to_id_str(split_message[4].split("ability:")[-1])
            if ability == "hospitality":
                pkmn = split_message[5].replace("[of] ", "").strip()
                self.get_pokemon(pkmn).ability = ability
            else:
                pkmn = split_message[2]
                self.get_pokemon(pkmn).ability = ability

    @abstractmethod
    def end_illusion(self, pokemon_name: str, details: str):
        pass

    def _end_illusion_on(
        self, illusionist: Optional[str], illusioned: Optional[Pokemon], details: str
    ):
        if illusionist is None:
            raise ValueError("Cannot end illusion without an active pokemon.")
        if illusioned is None:
            raise ValueError("Cannot end illusion without an illusioned pokemon.")
        illusionist_mon = self.get_pokemon(illusionist, details=details)

        if illusionist_mon is illusioned:
            return illusionist_mon

        illusionist_mon.switch_in(details=details)
        illusionist_mon.status = (  # type: ignore
            illusioned.status if illusioned.status is not None else None
        )
        illusionist_mon.set_hp(f"{illusioned.current_hp}/{illusioned.max_hp}")

        illusioned.was_illusioned()

        return illusionist_mon

    def _field_end(self, field_str: str):
        field = Field.from_showdown_message(field_str)
        if field is not Field.UNKNOWN:
            self._fields.pop(field)

    def field_start(self, field_str: str):
        field = Field.from_showdown_message(field_str)

        if field.is_terrain:
            self._fields = {
                field: turn
                for field, turn in self._fields.items()
                if not field.is_terrain
            }

        self._fields[field] = self.turn

    def _finish_battle(self):
        # Recording the battle state and save events as we finish up
        self.observations[self.turn] = self._current_observation

        if self._save_replays:
            if self._save_replays is True:
                folder = "replays"
            else:
                folder = str(self._save_replays)

            if not os.path.exists(folder):
                os.mkdir(folder)

            with open(
                os.path.join(
                    folder, f"{self._player_username} - {self.battle_tag}.html"
                ),
                "w+",
                encoding="utf-8",
            ) as f:
                formatted_replay = REPLAY_TEMPLATE

                formatted_replay = formatted_replay.replace(
                    "{BATTLE_TAG}", f"{self.battle_tag}"
                )
                formatted_replay = formatted_replay.replace(
                    "{PLAYER_USERNAME}", f"{self._player_username}"
                )
                formatted_replay = formatted_replay.replace(
                    "{OPPONENT_USERNAME}", f"{self._opponent_username}"
                )
                replay_log = f">{self.battle_tag}" + "\n".join(
                    [
                        "|".join(split_message)
                        for turn in sorted(self._observations.keys())
                        for split_message in self._observations[turn].events
                    ]
                )
                formatted_replay = formatted_replay.replace("{REPLAY_LOG}", replay_log)

                f.write(formatted_replay)

        self._finished = True

    def is_grounded(self, mon: Pokemon):
        if Field.GRAVITY in self.fields:
            return True
        elif mon.item == "ironball":
            return True
        elif mon.ability == "levitate":
            return False
        elif mon.ability is None and "levitate" in mon.possible_abilities:
            return False
        elif mon.item == "airballoon":
            return False
        elif mon.type_1 == PokemonType.FLYING or mon.type_2 == PokemonType.FLYING:
            return False
        elif Effect.MAGNET_RISE in mon.effects:
            return False
        return True

    def parse_message(self, split_message: List[str]):
        self._current_observation.events.append(split_message)

        # We copy because we directly modify split_message in poke-env; this is to
        # preserve further usage of this event upstream
        event = split_message[:]

        if event[1] in self.MESSAGES_TO_IGNORE:
            return
        elif event[1] in ["drag", "switch"]:
            pokemon, details, hp_status = event[2:5]
            self.switch(pokemon, details, hp_status)
        elif event[1] == "-damage":
            pokemon, hp_status = event[2:4]
            self.get_pokemon(pokemon).damage(hp_status)
            self._check_damage_message_for_item(event)
            self._check_damage_message_for_ability(event)
        elif event[1] == "move":
            failed = False
            override_move = None
            reveal_other_move = False

            for move_failed_suffix in ["[miss]", "[still]", "[notarget]"]:
                if event[-1] == move_failed_suffix:
                    event = event[:-1]
                    failed = True

            if event[-1] == "[notarget]":
                event = event[:-1]

            if event[-1].startswith("[spread]"):
                event = event[:-1]

            if event[-1] in {
                "[from] lockedmove",
                "[from] Pursuit",
                "[from]lockedmove",
                "[from]Pursuit",
                "[zeffect]",
            }:
                event = event[:-1]

            if event[-1].startswith("[anim]"):
                event = event[:-1]

            if event[-1].startswith(("[from] move: ", "[from]move: ")):
                override_move = event.pop().split(": ")[-1]

                if override_move == "Sleep Talk":
                    # Sleep talk was used, but also reveals another move
                    reveal_other_move = True
                elif override_move in {"Copycat", "Metronome", "Nature Power", "Round"}:
                    pass
                elif override_move in {"Grass Pledge", "Water Pledge", "Fire Pledge"}:
                    override_move = None
                elif self.logger is not None:
                    self.logger.warning(
                        "Unmanaged [from] move message received - move %s in cleaned up "
                        "message %s in battle %s turn %d",
                        override_move,
                        event,
                        self.battle_tag,
                        self.turn,
                    )

            if event[-1] == "null":
                event = event[:-1]

            if event[-1].startswith(("[from] ability: ", "[from]ability: ")):
                revealed_ability = event.pop().split(": ")[-1]

                pokemon = event[2]
                self.get_pokemon(pokemon).ability = revealed_ability

                if revealed_ability == "Magic Bounce":
                    return
                elif revealed_ability == "Dancer":
                    return
                elif self.logger is not None:
                    self.logger.warning(
                        "Unmanaged [from] ability: message received - ability %s in "
                        "cleaned up message %s in battle %s turn %d",
                        revealed_ability,
                        event,
                        self.battle_tag,
                        self.turn,
                    )
            if event[-1] == "[from] Magic Coat":
                return

            while event[-1] == "[still]":
                event = event[:-1]

            if event[-1] == "":
                event = event[:-1]

            if len(event) == 4:
                pokemon, move = event[2:4]
            elif len(event) == 5:
                pokemon, move, presumed_target = event[2:5]

                if len(presumed_target) > 4 and presumed_target[:4] in {
                    "p1: ",
                    "p2: ",
                    "p1a:",
                    "p1b:",
                    "p2a:",
                    "p2b:",
                }:
                    pass
                elif self.logger is not None:
                    self.logger.warning(
                        "Unmanaged move message format received - cleaned up message %s"
                        " in battle %s turn %d",
                        event,
                        self.battle_tag,
                        self.turn,
                    )
            else:
                pokemon, move, presumed_target = event[2:5]
                if (
                    presumed_target == ""
                ):  # ['', 'move', 'p2a: 07ffb4c367', 'Teeter Dance', '', '[from] ability: Dancer']
                    pass
                elif self.logger is not None:
                    self.logger.warning(
                        "Unmanaged move message format received - cleaned up message %s in "
                        "battle %s turn %d",
                        event,
                        self.battle_tag,
                        self.turn,
                    )

            # Check if a silent-effect move has occurred (Minimize) and add the effect
            if move.upper().strip() == "MINIMIZE":
                temp_pokemon = self.get_pokemon(pokemon)
                temp_pokemon.start_effect("MINIMIZE")

            if override_move:
                # Moves that can trigger this branch results in two `move` messages being sent.
                # We're setting use=False in the one (with the override) in order to prevent two pps from being used
                # incorrectly.
                self.get_pokemon(pokemon).moved(override_move, failed=failed, use=False)
            if override_move is None or reveal_other_move:
                self.get_pokemon(pokemon).moved(move, failed=failed, use=False)
        elif event[1] == "cant":
            pokemon, _ = event[2:4]
            self.get_pokemon(pokemon).cant_move()
        elif event[1] == "turn":
            # Saving the beginning-of-turn battle state and events as we go into the turn
            self.observations[self.turn] = self._current_observation

            self.end_turn(int(event[2]))

            opp_active_mon, active_mon = None, None
            if isinstance(self.opponent_active_pokemon, Pokemon):
                opp_active_mon = ObservedPokemon.from_pokemon(
                    self.opponent_active_pokemon
                )
                active_mon = ObservedPokemon.from_pokemon(self.active_pokemon)
            else:
                opp_active_mon = [
                    ObservedPokemon.from_pokemon(mon)
                    for mon in self.opponent_active_pokemon
                ]
                active_mon = [
                    ObservedPokemon.from_pokemon(mon) for mon in self.active_pokemon
                ]

            # Create new Observation and record battle state going into the next turn
            self._current_observation = Observation(
                side_conditions={k: v for (k, v) in self.side_conditions.items()},
                opponent_side_conditions={
                    k: v for (k, v) in self.opponent_side_conditions.items()
                },
                weather={k: v for (k, v) in self.weather.items()},
                fields={k: v for (k, v) in self.fields.items()},
                active_pokemon=active_mon,
                team={
                    ident: ObservedPokemon.from_pokemon(mon)
                    for (ident, mon) in self.team.items()
                },
                opponent_active_pokemon=opp_active_mon,
                opponent_team={
                    ident: ObservedPokemon.from_pokemon(mon)
                    for (ident, mon) in self.opponent_team.items()
                },
            )
        elif event[1] == "-heal":
            pokemon, hp_status = event[2:4]
            self.get_pokemon(pokemon).heal(hp_status)
            self._check_heal_message_for_ability(event)
            self._check_heal_message_for_item(event)
        elif event[1] == "-boost":
            pokemon, stat, amount = event[2:5]
            self.get_pokemon(pokemon).boost(stat, int(amount))
        elif event[1] == "-weather":
            weather = event[2]
            if weather == "none":
                self._weather = {}
                return
            else:
                self._weather = {Weather.from_showdown_message(weather): self.turn}
        elif event[1] == "faint":
            pokemon = event[2]
            self.get_pokemon(pokemon).faint()
        elif event[1] == "-unboost":
            pokemon, stat, amount = event[2:5]
            self.get_pokemon(pokemon).boost(stat, -int(amount))
        elif event[1] == "-ability":
            pokemon, cause = event[2:4]
            if len(event) > 4 and event[4].startswith("[from] move:"):
                self.get_pokemon(pokemon).set_temporary_ability(cause)
            else:
                self.get_pokemon(pokemon).ability = cause
        elif split_message[1] == "-start":
            pokemon, effect = event[2:4]
            pokemon = self.get_pokemon(pokemon)  # type: ignore

            if effect == "typechange":
                if len(event) > 5 and event[5].startswith("[of] "):
                    types = "/".join(
                        map(lambda x: x.name, self.get_pokemon(event[5][5:]).types)
                    )
                else:
                    types = event[4]
                pokemon.start_effect(effect, details=types)  # type: ignore
            else:
                pokemon.start_effect(effect)  # type: ignore

            if pokemon.is_dynamaxed:  # type: ignore
                if pokemon in set(self.team.values()) and self._dynamax_turn is None:
                    self._dynamax_turn = self.turn
                # self._can_dynamax value is set via _parse_request()
                elif (
                    pokemon in set(self.opponent_team.values())
                    and self._opponent_dynamax_turn is None
                ):
                    self._opponent_dynamax_turn = self.turn
                    self._opponent_can_dynamax = False
        elif event[1] == "-activate":
            target, effect = event[2:4]
            if target and effect == "move: Skill Swap":
                self.get_pokemon(target).start_effect(effect, event[4:6])
                actor = event[6].replace("[of] ", "")
                self.get_pokemon(actor).set_temporary_ability(event[5])
            elif target != "":  # ['', '-activate', '', 'move: Splash']
                self.get_pokemon(target).start_effect(effect)
        elif event[1] == "-status":
            pokemon, status = event[2:4]
            self.get_pokemon(pokemon).status = status  # type: ignore
        elif event[1] == "rule":
            self.rules.append(event[2])

        elif event[1] == "-clearallboost":
            self.clear_all_boosts()
        elif event[1] == "-clearboost":
            pokemon = event[2]
            self.get_pokemon(pokemon).clear_boosts()
        elif event[1] == "-clearnegativeboost":
            pokemon = event[2]
            self.get_pokemon(pokemon).clear_negative_boosts()
        elif event[1] == "-clearpositiveboost":
            pokemon = event[2]
            self.get_pokemon(pokemon).clear_positive_boosts()
        elif event[1] == "-copyboost":
            source, target = event[2:4]
            self.get_pokemon(target).copy_boosts(self.get_pokemon(source))
        elif event[1] == "-curestatus":
            pokemon, status = event[2:4]
            self.get_pokemon(pokemon).cure_status(status)
        elif event[1] == "-cureteam":
            pokemon = event[2]
            team = (
                self.team if pokemon[:2] == self._player_role else self._opponent_team
            )
            for mon in team.values():
                mon.cure_status()
        elif event[1] == "-end":
            pokemon, effect = event[2:4]
            self.get_pokemon(pokemon).end_effect(effect)
        elif event[1] == "-endability":
            pokemon = event[2]
            self.get_pokemon(pokemon).set_temporary_ability(None)
        elif event[1] == "-enditem":
            pokemon, item = event[2:4]
            self.get_pokemon(pokemon).end_item(item)
        elif event[1] == "-fieldend":
            condition = event[2]
            self._field_end(condition)
        elif event[1] == "-fieldstart":
            condition = event[2]
            self.field_start(condition)
        elif event[1] in ["-formechange", "detailschange"]:
            pokemon, species = event[2:4]
            self.get_pokemon(pokemon).forme_change(species)
        elif event[1] == "-invertboost":
            pokemon = event[2]
            self.get_pokemon(pokemon).invert_boosts()
        elif event[1] == "-item":
            if len(event) == 6:
                item, cause, pokemon = event[3:6]

                if cause == "[from] ability: Frisk":
                    pokemon = pokemon.split("[of] ")[-1]
                    mon = self.get_pokemon(pokemon)

                    if isinstance(self.active_pokemon, list):
                        self.get_pokemon(event[2]).item = to_id_str(item)
                    else:
                        if mon == self.active_pokemon:
                            self.opponent_active_pokemon.item = to_id_str(item)
                        elif mon == self.opponent_active_pokemon:
                            self.active_pokemon.item = to_id_str(item)

                    mon.ability = to_id_str("frisk")
                elif cause == "[from] ability: Pickpocket":
                    pickpocket = event[2]
                    pickpocketed = event[5].replace("[of] ", "")
                    item = event[3]

                    self.get_pokemon(pickpocket).item = to_id_str(item)
                    self.get_pokemon(pickpocket).ability = to_id_str("pickpocket")
                    self.get_pokemon(pickpocketed).item = None
                elif cause == "[from] ability: Magician":
                    magician = event[2]
                    victim = event[5].replace("[of] ", "")
                    item = event[3]

                    self.get_pokemon(magician).item = to_id_str(item)
                    self.get_pokemon(magician).ability = to_id_str("magician")
                    self.get_pokemon(victim).item = None
                elif cause in {"[from] move: Thief", "[from] move: Covet"}:
                    thief = event[2]
                    victim = event[5].replace("[of] ", "")
                    item = event[3]

                    self.get_pokemon(thief).item = to_id_str(item)
                    self.get_pokemon(victim).item = None
                else:
                    raise ValueError(f"Unhandled item message: {event}")

            else:
                pokemon, item = event[2:4]
                self.get_pokemon(pokemon).item = to_id_str(item)
        elif event[1] == "-mega":
            if self.player_role is not None and not event[2].startswith(
                self.player_role
            ):
                self._opponent_can_mega_evolve = False
            pokemon, megastone = event[2:4]
            self.get_pokemon(pokemon).mega_evolve(megastone)
        elif event[1] == "-mustrecharge":
            pokemon = event[2]
            self.get_pokemon(pokemon).must_recharge = True
        elif event[1] == "-prepare":
            try:
                attacker, move, defender = event[2:5]
                defender_mon = (
                    self.get_pokemon(defender) if defender != "[premajor]" else None
                )
                if defender_mon is not None and to_id_str(move) == "skydrop":
                    defender_mon.start_effect("Sky Drop")
            except ValueError:
                attacker, move = event[2:4]
                defender_mon = None
            self.get_pokemon(attacker).prepare(move, defender_mon)
        elif event[1] == "-primal":
            pokemon = event[2]
            self.get_pokemon(pokemon).primal()
        elif event[1] == "-setboost":
            pokemon, stat, amount = event[2:5]
            self.get_pokemon(pokemon).set_boost(stat, int(amount))
        elif event[1] == "-sethp":
            pokemon, hp_status = event[2:4]
            self.get_pokemon(pokemon).set_hp(hp_status)
        elif event[1] == "-sideend":
            side, condition = event[2:4]
            self.side_end(side, condition)
        elif event[1] == "-sidestart":
            side, condition = event[2:4]
            self._side_start(side, condition)
        elif event[1] in ["-singleturn", "-singlemove"]:
            pokemon, effect = event[2:4]
            self.get_pokemon(pokemon).start_effect(effect.replace("move: ", ""))
        elif event[1] == "-swapboost":
            source, target, stats = event[2:5]
            source_mon = self.get_pokemon(source)
            target_mon = self.get_pokemon(target)
            if "[from]" in stats:
                all_stats = ["accuracy", "atk", "def", "evasion", "spa", "spd", "spe"]
                for stat in all_stats:
                    source_mon.boosts[stat], target_mon.boosts[stat] = (
                        target_mon.boosts[stat],
                        source_mon.boosts[stat],
                    )
            else:
                for stat in stats.split(", "):
                    source_mon.boosts[stat], target_mon.boosts[stat] = (
                        target_mon.boosts[stat],
                        source_mon.boosts[stat],
                    )
        elif event[1] == "-transform":
            pokemon, into = event[2:4]
            self.get_pokemon(pokemon).transform(self.get_pokemon(into))
        elif event[1] == "-zpower":
            if self._player_role is not None and not event[2].startswith(
                self._player_role
            ):
                self._opponent_can_z_move = False

            pokemon = event[2]
            self.get_pokemon(pokemon).used_z_move()
        elif event[1] == "clearpoke":
            self.in_team_preview = True
            for mon in self.team.values():
                mon.clear_active()
        elif event[1] == "gen":
            if self._gen != int(event[2]):
                err = f"Battle Initiated with gen {self._gen} but got: {event}"
                raise RuntimeError(err)
        elif event[1] == "tier":
            self._format = re.sub("[^a-z0-9]+", "", event[2].lower())
        elif event[1] == "inactive":
            if "disconnected" in event[2]:
                self._anybody_inactive = True
            elif "reconnected" in event[2]:
                self._anybody_inactive = False
                self._reconnected = True
        elif event[1] == "player":
            if len(event) == 6:
                player, username, avatar, rating = event[2:6]
            elif len(event) == 5:
                player, username, avatar = event[2:5]
                rating = None
            elif len(event) == 4:
                if event[-1] != "":
                    raise RuntimeError(f"Invalid player message: {event}")
                return
            else:
                if not self._anybody_inactive:
                    if self._reconnected:
                        self._reconnected = False
                    else:
                        raise RuntimeError(f"Invalid player message: {event}")
                return
            if username == self._player_username:
                self._player_role = player
            else:
                self._player_role = "p1" if player == "p2" else "p2"
            if rating is not None:
                return self._players.append(
                    {
                        "username": username,
                        "player": player,
                        "avatar": avatar,
                        "rating": rating,
                    }
                )
            else:
                return self._players.append(
                    {
                        "username": username,
                        "player": player,
                        "avatar": avatar,
                    }
                )

        elif event[1] == "poke":
            player, details = event[2:4]
            self._register_teampreview_pokemon(player, details)
        elif event[1] == "raw":
            rating_splint_event = event[2].split("'s rating: ")

            if len(rating_splint_event) != 2:
                return

            username, rating_info = event[2].split("'s rating: ")
            rating_int = int(rating_info[:4])
            if username == self.player_username:
                self._rating = rating_int
            elif username == self.opponent_username:
                self._opponent_rating = rating_int
            elif self.logger is not None:
                self.logger.warning(
                    "Rating information regarding an unrecognized username received. "
                    "Received '%s', while only known players are '%s' and '%s'",
                    username,
                    self.player_username,
                    self.opponent_username,
                )
        elif event[1] == "replace":
            pokemon = event[2]
            details = event[3]
            self.end_illusion(pokemon, details)
        elif event[1] == "start":
            self.in_team_preview = False
        elif event[1] == "swap":
            pokemon, position = event[2:4]
            self._swap(pokemon, position)  # type: ignore
        elif event[1] == "teamsize":
            player, number = event[2:4]
            self._team_size[player] = int(number)
        elif event[1] in {"message", "-message"}:
            if self.logger is not None:
                self.logger.info("Received message: %s", event[2])
        elif event[1] == "-immune":
            if len(event) == 4:
                mon, cause = event[2:]  # type: ignore

                if cause.startswith("[from] ability:"):
                    cause = cause.replace("[from] ability:", "")
                    self.get_pokemon(mon).ability = to_id_str(cause)  # type: ignore
        elif event[1] == "-swapsideconditions":
            self._side_conditions, self._opponent_side_conditions = (
                self._opponent_side_conditions,
                self._side_conditions,
            )
        elif event[1] == "title":
            player_1, player_2 = event[2].split(" vs. ")
            self.players = player_1, player_2
        elif event[1] == "-terastallize":
            pokemon, type_ = event[2:]
            pokemon = self.get_pokemon(pokemon)  # type: ignore
            pokemon.terastallize(type_)  # type: ignore

            if pokemon.is_terastallized:  # type: ignore
                if pokemon in set(self.opponent_team.values()):
                    self._opponent_can_tera = False
        else:
            raise NotImplementedError(event)

    @abstractmethod
    def parse_request(self, request: Dict[str, Any]):
        pass

    def _register_teampreview_pokemon(self, player: str, details: str):
        if player != self._player_role:
            mon = Pokemon(details=details, gen=self._data.gen)
            self._teampreview_opponent_team.add(mon)

    def side_end(self, side: str, condition_str: str):
        if side[:2] == self._player_role:
            conditions = self.side_conditions
        else:
            conditions = self.opponent_side_conditions
        condition = SideCondition.from_showdown_message(condition_str)
        if condition is not SideCondition.UNKNOWN:
            conditions.pop(condition)

    def _side_start(self, side: str, condition_str: str):
        if side[:2] == self._player_role:
            conditions = self.side_conditions
        else:
            conditions = self.opponent_side_conditions
        condition = SideCondition.from_showdown_message(condition_str)
        if condition in STACKABLE_CONDITIONS:
            conditions[condition] = conditions.get(condition, 0) + 1
        elif condition not in conditions:
            conditions[condition] = self.turn

    def _swap(self, pokemon_str: str, slot: str):
        if self.logger is not None:
            self.logger.warning("swap method in Battle is not implemented")

    @abstractmethod
    def switch(self, pokemon_str: str, details: str, hp_status: str):
        pass

    def tied(self):
        self._finish_battle()

    def _update_team_from_request(self, side: Dict[str, Any]):
        for pokemon in side["pokemon"]:
            if pokemon["ident"] in self._team:
                self._team[pokemon["ident"]].update_from_request(pokemon)
            else:
                self.get_pokemon(
                    pokemon["ident"],
                    force_self_team=True,
                    details=pokemon["details"],
                    request=pokemon,
                )

    def won_by(self, player_name: str):
        if player_name == self._player_username:
            self._won = True
        else:
            self._won = False
        self._finish_battle()

    def end_turn(self, turn: int):
        self.turn = turn

        for mon in self.all_active_pokemons:
            if mon:
                mon.end_turn()

    @property
    @abstractmethod
    def active_pokemon(self) -> Any:
        pass

    @property
    @abstractmethod
    def all_active_pokemons(self) -> List[Optional[Pokemon]]:
        pass

    @property
    @abstractmethod
    def available_moves(self) -> Any:
        pass

    @property
    @abstractmethod
    def available_switches(self) -> Any:
        pass

    @property
    def battle_tag(self) -> str:
        """
        :return: The battle identifier.
        :rtype: str
        """
        return self._battle_tag

    @property
    @abstractmethod
    def can_mega_evolve(self) -> Any:
        pass

    @property
    @abstractmethod
    def can_z_move(self) -> Any:
        pass

    @property
    @abstractmethod
    def can_dynamax(self) -> Any:
        pass

    @property
    @abstractmethod
    def can_tera(self) -> Any:
        pass

    @property
    def current_observation(self) -> Observation:
        """
        :return: The current observation of the current turn in the Battle.
            Most useful for when a force_switch triggers in the middle of a
            turn, and our player has to return an action.
        :rtype: Observation
        """
        return self._current_observation

    @property
    def dynamax_turns_left(self) -> Optional[int]:
        """
        :return: How many turns of dynamax are left. None if dynamax is not active
        :rtype: int, optional
        """
        if self._dynamax_turn is not None and any(
            map(lambda pokemon: pokemon.is_dynamaxed, self._team.values())
        ):
            return max(3 - (self.turn - self._dynamax_turn), 0)
        return None

    @property
    def fields(self) -> Dict[Field, int]:
        """
        :return: A Dict mapping fields to the turn they have been activated.
        :rtype: Dict[Field, int]
        """
        return self._fields

    @property
    def finished(self) -> bool:
        """
        :return: A boolean indicating whether the battle is finished.
        :rtype: Optional[bool]
        """
        return self._finished

    @property
    @abstractmethod
    def force_switch(self) -> Any:
        pass

    @property
    def format(self) -> Optional[str]:
        """
        :return: The format of the battle, in accordance with Showdown protocol
        :rtype: Optional[str]
        """
        return self._format

    @property
    def gen(self) -> int:
        """
        :return: The generation of the battle; will be the parameter with which the
            the battle was initiated
        :rtype: int
        """
        return self._gen

    @property
    @abstractmethod
    def grounded(self) -> Any:
        pass

    @property
    def last_request(self) -> Dict[str, Any]:
        """
        The last request received from the server. This allows players to track
            rqid and also maintain parallel battle copies for search/inference

        :return: The last request.
        :rtype: Dict[str, Any]
        """
        return self._last_request

    @property
    def lost(self) -> Optional[bool]:
        """
        :return: If the battle is finished, a boolean indicating whether the battle is
            lost. Otherwise None.
        :rtype: Optional[bool]
        """
        return None if self._won is None else not self._won

    @property
    def max_team_size(self) -> Optional[int]:
        """
        :return: The maximum acceptable size of the team to return in teampreview, if
            applicable.
        :rtype: int, optional
        """
        return self._max_team_size

    @property
    @abstractmethod
    def maybe_trapped(self) -> Any:
        pass

    @property
    def observations(self) -> Dict[int, Observation]:
        """
        :return: Observations of the battle on a turn, where the key is the turn number.
            The Observation stores the battle state at the beginning of the turn,
            and all the events that transpired on that turn.
        :rtype: Dict[int, Observation]
        """
        return self._observations

    @property
    @abstractmethod
    def opponent_active_pokemon(self) -> Any:
        pass

    @property
    @abstractmethod
    def opponent_can_mega_evolve(self) -> bool:
        pass

    @property
    @abstractmethod
    def opponent_can_z_move(self) -> bool:
        pass

    @property
    @abstractmethod
    def opponent_can_dynamax(self) -> bool:
        pass

    @property
    @abstractmethod
    def opponent_can_tera(self) -> bool:
        pass

    @property
    def opponent_dynamax_turns_left(self) -> Optional[int]:
        """
        :return: How many turns of dynamax are left for the opponent's pokemon.
            None if dynamax is not active
        :rtype: int | None
        """
        if self._opponent_dynamax_turn is not None and any(
            map(lambda pokemon: pokemon.is_dynamaxed, self._opponent_team.values())
        ):
            return max(3 - (self.turn - self._opponent_dynamax_turn), 0)
        return None

    @property
    def opponent_role(self) -> Optional[str]:
        """
        :return: Opponent's role in given battle. p1/p2
        :rtype: str, optional
        """
        if self.player_role == "p1":
            return "p2"
        if self.player_role == "p2":
            return "p1"
        return None

    @property
    def opponent_side_conditions(self) -> Dict[SideCondition, int]:
        """
        :return: The opponent's side conditions. Keys are SideCondition objects, values
            are:

            - the number of layers of the SideCondition if the side condition is
                stackable
            - the turn where the SideCondition was setup otherwise
        :rtype: Dict[SideCondition, int]
        """
        return self._opponent_side_conditions

    @property
    def opponent_team(self) -> Dict[str, Pokemon]:
        """
        During teampreview, keys are not definitive: please rely on values.

        :return: The opponent's team. Keys are identifiers, values are pokemon objects.
        :rtype: Dict[str, Pokemon]
        """
        if self._opponent_team:
            return self._opponent_team
        else:
            return {mon.species: mon for mon in self._teampreview_opponent_team}

    @property
    def opponent_username(self) -> Optional[str]:
        """
        :return: The opponent's username, or None if unknown.
        :rtype: str, optional.
        """
        return self._opponent_username

    @opponent_username.setter
    def opponent_username(self, value: str):
        self._opponent_username = value

    @property
    def player_role(self) -> Optional[str]:
        """
        :return: Player's role in given battle. p1/p2
        :rtype: str, optional
        """
        return self._player_role

    @player_role.setter
    def player_role(self, value: Optional[str]):
        self._player_role = value

    @property
    def player_username(self) -> str:
        """
        :return: The player's username.
        :rtype: str
        """
        return self._player_username

    @player_username.setter
    def player_username(self, value: str):
        self._player_username = value

    @property
    def players(self) -> Tuple[str, str]:
        """
        :return: The pair of players' usernames.
        :rtype: Tuple[str, str]
        """
        return self._players[0]["username"], self._players[1]["username"]

    @players.setter
    def players(self, players: Tuple[str, str]):
        """Sets the battle player's name:

        :param player_1: First player's username.
        :type player_1: str
        :param player_1: Second player's username.
        :type player_2: str
        """
        player_1, player_2 = players
        if player_1 != self._player_username:
            self._opponent_username = player_1
        else:
            self._opponent_username = player_2

    @property
    def rating(self) -> Optional[int]:
        """
        Player's rating after the end of the battle, if it was received.

        :return: The player's rating after the end of the battle.
        :rtype: int, optional
        """
        return self._rating

    @property
    def opponent_rating(self) -> Optional[int]:
        """
        Opponent's rating after the end of the battle, if it was received.

        :return: The opponent's rating after the end of the battle.
        :rtype: int, optional
        """
        return self._opponent_rating

    @property
    def side_conditions(self) -> Dict[SideCondition, int]:
        """
        :return: The player's side conditions. Keys are SideCondition objects, values
            are:

            - the number of layers of the side condition if the side condition is
                stackable
            - the turn where the SideCondition was setup otherwise
        :rtype: Dict[SideCondition, int]
        """
        return self._side_conditions

    @property
    def team(self) -> Dict[str, Pokemon]:
        """
        :return: The player's team. Keys are identifiers, values are pokemon objects.
        :rtype: Dict[str, Pokemon]
        """
        return self._team

    @team.setter
    def team(self, value: Dict[str, Pokemon]):
        self._team = value

    @property
    def team_size(self) -> int:
        """
        :return: The number of Pokemon in the player's team.
        :rtype: int
        """
        if self._player_role is not None:
            return self._team_size[self._player_role]
        raise ValueError(
            "Team size cannot be inferred without an assigned player role."
        )

    @property
    def teampreview(self) -> bool:
        """
        :return: Wheter the battle is awaiting a teampreview order.
        :rtype: bool
        """
        return self._teampreview

    @property
    def teampreview_team(self) -> Set[Pokemon]:
        """
        :return: The player's team during teampreview.
        :rtype: Set[Pokemon]
        """
        return self._teampreview_team

    @teampreview_team.setter
    def teampreview_team(self, value: Set[Pokemon]):
        self._teampreview_team = value

    @property
    def teampreview_opponent_team(self) -> Set[Pokemon]:
        """
        :return: The opponent's team during teampreview.
        :rtype: Set[Pokemon]
        """
        return self._teampreview_opponent_team

    @property
    @abstractmethod
    def trapped(self) -> Any:
        pass

    @trapped.setter
    @abstractmethod
    def trapped(self, value: Any):
        pass

    @property
    def turn(self) -> int:
        """
        :return: The current battle turn.
        :rtype: int
        """
        return self._turn

    @turn.setter
    def turn(self, turn: int):
        """Sets the current turn counter to given value.

        :param turn: Current turn value.
        :type turn: int
        """
        self._turn = turn

    @property
    def weather(self) -> Dict[Weather, int]:
        """
        :return: A Dict mapping the battle's weather (if any) to its starting turn
        :rtype: Dict[Weather, int]
        """
        return self._weather

    @property
    def won(self) -> Optional[bool]:
        """
        :return: If the battle is finished, a boolean indicating whether the battle is
            won. Otherwise None.
        :rtype: Optional[bool]
        """
        return self._won

    @property
    def reviving(self) -> bool:
        return self._reviving<|MERGE_RESOLUTION|>--- conflicted
+++ resolved
@@ -225,18 +225,10 @@
         )
 
         # if the pokemon has a nickname, this ensures we recognize it
-<<<<<<< HEAD
-        split_details = [
-            to_id_str(detail) for detail in re.split(r"[^a-zA-Z0-9]+", details)
-        ]
-        matches = [
-            i for i, p in enumerate(team.values()) if p.base_species in split_details
-=======
         matches = [
             i
             for i, p in enumerate(team.values())
             if p.base_species == to_id_str(details.split(", ")[0])
->>>>>>> 05d1b782
         ]
         assert len(matches) < 2
         if identifier not in team and matches:
