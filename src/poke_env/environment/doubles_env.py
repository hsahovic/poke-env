from typing import Optional, Union

import numpy as np
import numpy.typing as npt
from gymnasium.spaces import MultiDiscrete

from poke_env.battle.double_battle import DoubleBattle
from poke_env.battle.pokemon import Pokemon
from poke_env.environment.env import ObsType, PokeEnv
from poke_env.player.battle_order import (
    BattleOrder,
    DefaultBattleOrder,
    DoubleBattleOrder,
    ForfeitBattleOrder,
    PassBattleOrder,
    SingleBattleOrder,
)
from poke_env.player.player import Player
from poke_env.ps_client import (
    AccountConfiguration,
    LocalhostServerConfiguration,
    ServerConfiguration,
)
from poke_env.teambuilder import Teambuilder


class DoublesEnv(PokeEnv[ObsType, npt.NDArray[np.int64]]):
    def __init__(
        self,
        account_configuration1: Optional[AccountConfiguration] = None,
        account_configuration2: Optional[AccountConfiguration] = None,
        avatar: Optional[int] = None,
        battle_format: str = "gen8randombattle",
        log_level: Optional[int] = None,
        save_replays: Union[bool, str] = False,
        server_configuration: Optional[
            ServerConfiguration
        ] = LocalhostServerConfiguration,
        accept_open_team_sheet: Optional[bool] = False,
        start_timer_on_battle_start: bool = False,
        start_listening: bool = True,
        open_timeout: Optional[float] = 10.0,
        ping_interval: Optional[float] = 20.0,
        ping_timeout: Optional[float] = 20.0,
        team: Optional[Union[str, Teambuilder]] = None,
        fake: bool = False,
        strict: bool = True,
    ):
        super().__init__(
            account_configuration1=account_configuration1,
            account_configuration2=account_configuration2,
            avatar=avatar,
            battle_format=battle_format,
            log_level=log_level,
            save_replays=save_replays,
            server_configuration=server_configuration,
            accept_open_team_sheet=accept_open_team_sheet,
            start_timer_on_battle_start=start_timer_on_battle_start,
            start_listening=start_listening,
            open_timeout=open_timeout,
            ping_interval=ping_interval,
            ping_timeout=ping_timeout,
            team=team,
            fake=fake,
            strict=strict,
        )
        num_switches = 6
        num_moves = 4
        num_targets = 5
        if battle_format.startswith("gen6"):
            num_gimmicks = 1
        elif battle_format.startswith("gen7"):
            num_gimmicks = 2
        elif battle_format.startswith("gen8"):
            num_gimmicks = 3
        elif battle_format.startswith("gen9"):
            num_gimmicks = 4
        else:
            num_gimmicks = 0
        act_size = 1 + num_switches + num_moves * num_targets * (num_gimmicks + 1)
        self.action_spaces = {
            agent: MultiDiscrete([act_size, act_size]) for agent in self.possible_agents
        }

    @staticmethod
    def action_to_order(
        action: npt.NDArray[np.int64],
        battle: DoubleBattle,
        fake: bool = False,
        strict: bool = True,
    ) -> BattleOrder:
        """
        Returns the BattleOrder relative to the given action.

        The action is a list in doubles, and the individual action mapping is
        as follows, where each 5-long range for a move corresponds to a
        different target (-2, -1, 0, 1, 2):
        element = -2: default
        element = -1: forfeit
        element = 0: pass
        1 <= element <= 6: switch
        7 <= element <= 11: move 1
        12 <= element <= 16: move 2
        17 <= element <= 21: move 3
        22 <= element <= 26: move 4
        27 <= element <= 31: move 1 and mega evolve
        32 <= element <= 36: move 2 and mega evolve
        37 <= element <= 41: move 3 and mega evolve
        42 <= element <= 46: move 4 and mega evolve
        47 <= element <= 51: move 1 and z-move
        52 <= element <= 56: move 2 and z-move
        57 <= element <= 61: move 3 and z-move
        62 <= element <= 66: move 4 and z-move
        67 <= element <= 71: move 1 and dynamax
        72 <= element <= 76: move 2 and dynamax
        77 <= element <= 81: move 3 and dynamax
        82 <= element <= 86: move 4 and dynamax
        87 <= element <= 91: move 1 and terastallize
        92 <= element <= 96: move 2 and terastallize
        97 <= element <= 101: move 3 and terastallize
        102 <= element <= 106: move 4 and terastallize

        :param action: The action to take.
        :type action: ndarray[int64]
        :param battle: The current battle state
        :type battle: AbstractBattle

        :return: The battle order for the given action in context of the current battle.
        :rtype: BattleOrder

        """
        if action[0] == -1 or action[1] == -1:
            return ForfeitBattleOrder()
        try:
            order1 = DoublesEnv._action_to_order_individual(action[0], battle, fake, 0)
            order2 = DoublesEnv._action_to_order_individual(action[1], battle, fake, 1)
<<<<<<< HEAD
        except ValueError as e:
            if strict:
                raise e
            else:
=======
            joined_orders = DoubleBattleOrder.join_orders([order1], [order2])
            if not fake:
                assert len(joined_orders) == 1, "invalid action"
            elif not joined_orders:
                return DefaultBattleOrder()
            return joined_orders[0]
        except AssertionError as e:
            if not strict and str(e) == "invalid action":
>>>>>>> 3821dd7e
                return DefaultBattleOrder()
        joined_orders = DoubleBattleOrder.join_orders([order1], [order2])
        if not joined_orders:
            if strict:
                raise ValueError(
                    f"Invalid action {action} from player {battle.player_username} "
                    f"in battle {battle.battle_tag} - converted orders {order1} "
                    f"and {order2} are incompatible!"
                )
            else:
                return DefaultBattleOrder()
        else:
            return joined_orders[0]

    @staticmethod
    def _action_to_order_individual(
        action: np.int64, battle: DoubleBattle, fake: bool, pos: int
    ) -> SingleBattleOrder:
<<<<<<< HEAD
        if action == -2:
            return DefaultBattleOrder()
        elif action == 0:
=======
        assert (
            battle.force_switch != [[False, True], [True, False]][pos] or action == 0
        ), "invalid action"
        if action == 0:
>>>>>>> 3821dd7e
            order: SingleBattleOrder = PassBattleOrder()
        elif action < 7:
            order = Player.create_order(list(battle.team.values())[action - 1])
        else:
            active_mon = battle.active_pokemon[pos]
            if active_mon is None:
                raise ValueError(
                    f"Invalid order from player {battle.player_username} "
                    f"in battle {battle.battle_tag} at position {pos} - action "
                    f"specifies a move, but battle.active_pokemon is None!"
                )
            mvs = (
                battle.available_moves[pos]
                if len(battle.available_moves[pos]) == 1
                and battle.available_moves[pos][0].id in ["struggle", "recharge"]
                else list(active_mon.moves.values())
            )
            if (action - 7) % 20 // 5 not in range(len(mvs)):
                raise ValueError(
                    f"Invalid action {action} from player {battle.player_username} "
                    f"in battle {battle.battle_tag} at position {pos} - action "
                    f"specifies a move but the move index {(action - 7) % 20 // 5} "
                    f"is out of bounds for available moves {mvs}!"
                )
            order = Player.create_order(
                mvs[(action - 7) % 20 // 5],
                move_target=(action.item() - 7) % 5 - 2,
                mega=(action - 7) // 20 == 1,
                z_move=(action - 7) // 20 == 2,
                dynamax=(action - 7) // 20 == 3,
                terastallize=(action - 7) // 20 == 4,
            )
        if not fake and str(order) not in [str(o) for o in battle.valid_orders[pos]]:
            raise ValueError(
                f"Invalid action {action} from player {battle.player_username} "
                f"in battle {battle.battle_tag} at position {pos} - order {order} "
                f"not in action space {[str(o) for o in battle.valid_orders[pos]]}!"
            )
        return order

    @staticmethod
    def order_to_action(
        order: BattleOrder,
        battle: DoubleBattle,
        fake: bool = False,
        strict: bool = True,
    ) -> npt.NDArray[np.int64]:
        """
        Returns the action relative to the given BattleOrder.

        :param order: The order to take.
        :type order: BattleOrder
        :param battle: The current battle state
        :type battle: AbstractBattle

        :return: The action for the given battle order in context of the current battle.
        :rtype: ndarray[int64]
        """
        if isinstance(order, DefaultBattleOrder):
            return np.array([-2, -2])
        elif isinstance(order, ForfeitBattleOrder):
            return np.array([-1, -1])
        assert isinstance(order, DoubleBattleOrder)
        joined_orders = DoubleBattleOrder.join_orders(
            [order.first_order], [order.second_order]
        )
        if not fake and not joined_orders:
            if strict:
                raise ValueError(
                    f"Invalid order {order} from player {battle.player_username} "
                    f"in battle {battle.battle_tag} - orders are incompatible!"
                )
            else:
                return np.array([-2, -2])
        try:
            action1 = DoublesEnv._order_to_action_individual(
                order.first_order, battle, fake, 0
            )
            action2 = DoublesEnv._order_to_action_individual(
                order.second_order, battle, fake, 1
            )
            return np.array([action1, action2])
        except ValueError as e:
            if strict:
                raise e
            else:
                return np.array([-2, -2])

    @staticmethod
    def _order_to_action_individual(
        order: SingleBattleOrder, battle: DoubleBattle, fake: bool, pos: int
    ) -> np.int64:
<<<<<<< HEAD
        if isinstance(order, DefaultBattleOrder):
            return np.int64(-2)
        else:
            assert isinstance(order, SingleBattleOrder)
            if isinstance(order, PassBattleOrder):
                return np.int64(0)
            assert not isinstance(order.order, str), "invalid order"
            if isinstance(order.order, Pokemon):
                action = [p.base_species for p in battle.team.values()].index(
                    order.order.base_species
                ) + 1
            else:
                active_mon = battle.active_pokemon[pos]
                if active_mon is None:
                    raise ValueError(
                        f"Invalid order {order} from player {battle.player_username} "
                        f"in battle {battle.battle_tag} at position {pos} - type of "
                        f"order.order is Move, but battle.active_pokemon[pos] is None!"
                    )
                mvs = (
                    battle.available_moves[pos]
                    if len(battle.available_moves[pos]) == 1
                    and battle.available_moves[pos][0].id in ["struggle", "recharge"]
                    else list(active_mon.moves.values())
                )
                if order.order.id not in [m.id for m in mvs]:
                    raise ValueError(
                        f"Invalid order {order} from player {battle.player_username} "
                        f"in battle {battle.battle_tag} at position {pos} - order "
                        f"specifies a move but the move {order.order.id} is not in "
                        f"available moves {mvs}!"
                    )
                action = [m.id for m in mvs].index(order.order.id)
                target = order.move_target + 2
                if order.mega:
                    gimmick = 1
                elif order.z_move:
                    gimmick = 2
                elif order.dynamax:
                    gimmick = 3
                elif order.terastallize:
                    gimmick = 4
                else:
                    gimmick = 0
                action = 1 + 6 + 5 * action + target + 20 * gimmick
        if not fake and str(order) not in [str(o) for o in battle.valid_orders[pos]]:
            raise ValueError(
                f"Invalid order from player {battle.player_username} in battle "
                f"{battle.battle_tag} at position {pos} - order {order} not in "
                f"action space {[str(o) for o in battle.valid_orders[pos]]}!"
            )
=======
        assert (
            battle.force_switch != [[False, True], [True, False]][pos] or order is None
        ), "invalid order"
        if isinstance(order.order, str):
            if isinstance(order, DefaultBattleOrder):
                return np.int64(-2)
            else:
                assert isinstance(order, PassBattleOrder)
                return np.int64(0)
        elif isinstance(order.order, Pokemon):
            if not fake:
                assert not battle.trapped[pos], "invalid order"
                assert order.order.base_species in [
                    p.base_species for p in battle.available_switches[pos]
                ], "invalid order"
            action = [p.base_species for p in battle.team.values()].index(
                order.order.base_species
            ) + 1
        else:
            active_mon = battle.active_pokemon[pos]
            if not fake:
                assert not battle.force_switch[pos], "invalid order"
                assert active_mon is not None, "invalid order"
            elif active_mon is None:
                return np.int64(-2)
            mvs = (
                battle.available_moves[pos]
                if len(battle.available_moves[pos]) == 1
                and battle.available_moves[pos][0].id in ["struggle", "recharge"]
                else list(active_mon.moves.values())
            )
            if not fake:
                assert order.order.id in [m.id for m in mvs], "invalid order"
            action = [m.id for m in mvs].index(order.order.id)
            target = order.move_target + 2
            if order.mega:
                gimmick = 1
            elif order.z_move:
                gimmick = 2
            elif order.dynamax:
                gimmick = 3
            elif order.terastallize:
                gimmick = 4
            else:
                gimmick = 0
            action = 1 + 6 + 5 * action + target + 20 * gimmick
            if not fake:
                assert order.order.id in [
                    m.id for m in battle.available_moves[pos]
                ], "invalid order"
                move = [
                    m for m in battle.available_moves[pos] if m.id == order.order.id
                ][0]
                assert order.move_target in battle.get_possible_showdown_targets(
                    move, active_mon
                ), "invalid order"
                assert not order.mega or battle.can_mega_evolve[pos], "invalid order"
                assert not order.z_move or battle.can_z_move[pos], "invalid order"
                assert not order.dynamax or battle.can_dynamax[pos], "invalid order"
                assert (
                    not order.terastallize or battle.can_tera[pos] is not False
                ), "invalid order"
>>>>>>> 3821dd7e
        return np.int64(action)<|MERGE_RESOLUTION|>--- conflicted
+++ resolved
@@ -134,21 +134,10 @@
         try:
             order1 = DoublesEnv._action_to_order_individual(action[0], battle, fake, 0)
             order2 = DoublesEnv._action_to_order_individual(action[1], battle, fake, 1)
-<<<<<<< HEAD
         except ValueError as e:
             if strict:
                 raise e
             else:
-=======
-            joined_orders = DoubleBattleOrder.join_orders([order1], [order2])
-            if not fake:
-                assert len(joined_orders) == 1, "invalid action"
-            elif not joined_orders:
-                return DefaultBattleOrder()
-            return joined_orders[0]
-        except AssertionError as e:
-            if not strict and str(e) == "invalid action":
->>>>>>> 3821dd7e
                 return DefaultBattleOrder()
         joined_orders = DoubleBattleOrder.join_orders([order1], [order2])
         if not joined_orders:
@@ -167,16 +156,9 @@
     def _action_to_order_individual(
         action: np.int64, battle: DoubleBattle, fake: bool, pos: int
     ) -> SingleBattleOrder:
-<<<<<<< HEAD
         if action == -2:
             return DefaultBattleOrder()
         elif action == 0:
-=======
-        assert (
-            battle.force_switch != [[False, True], [True, False]][pos] or action == 0
-        ), "invalid action"
-        if action == 0:
->>>>>>> 3821dd7e
             order: SingleBattleOrder = PassBattleOrder()
         elif action < 7:
             order = Player.create_order(list(battle.team.values())[action - 1])
@@ -269,62 +251,6 @@
     def _order_to_action_individual(
         order: SingleBattleOrder, battle: DoubleBattle, fake: bool, pos: int
     ) -> np.int64:
-<<<<<<< HEAD
-        if isinstance(order, DefaultBattleOrder):
-            return np.int64(-2)
-        else:
-            assert isinstance(order, SingleBattleOrder)
-            if isinstance(order, PassBattleOrder):
-                return np.int64(0)
-            assert not isinstance(order.order, str), "invalid order"
-            if isinstance(order.order, Pokemon):
-                action = [p.base_species for p in battle.team.values()].index(
-                    order.order.base_species
-                ) + 1
-            else:
-                active_mon = battle.active_pokemon[pos]
-                if active_mon is None:
-                    raise ValueError(
-                        f"Invalid order {order} from player {battle.player_username} "
-                        f"in battle {battle.battle_tag} at position {pos} - type of "
-                        f"order.order is Move, but battle.active_pokemon[pos] is None!"
-                    )
-                mvs = (
-                    battle.available_moves[pos]
-                    if len(battle.available_moves[pos]) == 1
-                    and battle.available_moves[pos][0].id in ["struggle", "recharge"]
-                    else list(active_mon.moves.values())
-                )
-                if order.order.id not in [m.id for m in mvs]:
-                    raise ValueError(
-                        f"Invalid order {order} from player {battle.player_username} "
-                        f"in battle {battle.battle_tag} at position {pos} - order "
-                        f"specifies a move but the move {order.order.id} is not in "
-                        f"available moves {mvs}!"
-                    )
-                action = [m.id for m in mvs].index(order.order.id)
-                target = order.move_target + 2
-                if order.mega:
-                    gimmick = 1
-                elif order.z_move:
-                    gimmick = 2
-                elif order.dynamax:
-                    gimmick = 3
-                elif order.terastallize:
-                    gimmick = 4
-                else:
-                    gimmick = 0
-                action = 1 + 6 + 5 * action + target + 20 * gimmick
-        if not fake and str(order) not in [str(o) for o in battle.valid_orders[pos]]:
-            raise ValueError(
-                f"Invalid order from player {battle.player_username} in battle "
-                f"{battle.battle_tag} at position {pos} - order {order} not in "
-                f"action space {[str(o) for o in battle.valid_orders[pos]]}!"
-            )
-=======
-        assert (
-            battle.force_switch != [[False, True], [True, False]][pos] or order is None
-        ), "invalid order"
         if isinstance(order.order, str):
             if isinstance(order, DefaultBattleOrder):
                 return np.int64(-2)
@@ -332,29 +258,30 @@
                 assert isinstance(order, PassBattleOrder)
                 return np.int64(0)
         elif isinstance(order.order, Pokemon):
-            if not fake:
-                assert not battle.trapped[pos], "invalid order"
-                assert order.order.base_species in [
-                    p.base_species for p in battle.available_switches[pos]
-                ], "invalid order"
             action = [p.base_species for p in battle.team.values()].index(
                 order.order.base_species
             ) + 1
         else:
             active_mon = battle.active_pokemon[pos]
-            if not fake:
-                assert not battle.force_switch[pos], "invalid order"
-                assert active_mon is not None, "invalid order"
-            elif active_mon is None:
-                return np.int64(-2)
+            if active_mon is None:
+                raise ValueError(
+                    f"Invalid order {order} from player {battle.player_username} "
+                    f"in battle {battle.battle_tag} at position {pos} - type of "
+                    f"order.order is Move, but battle.active_pokemon[pos] is None!"
+                )
             mvs = (
                 battle.available_moves[pos]
                 if len(battle.available_moves[pos]) == 1
                 and battle.available_moves[pos][0].id in ["struggle", "recharge"]
                 else list(active_mon.moves.values())
             )
-            if not fake:
-                assert order.order.id in [m.id for m in mvs], "invalid order"
+            if order.order.id not in [m.id for m in mvs]:
+                raise ValueError(
+                    f"Invalid order {order} from player {battle.player_username} "
+                    f"in battle {battle.battle_tag} at position {pos} - order "
+                    f"specifies a move but the move {order.order.id} is not in "
+                    f"available moves {mvs}!"
+                )
             action = [m.id for m in mvs].index(order.order.id)
             target = order.move_target + 2
             if order.mega:
@@ -368,21 +295,10 @@
             else:
                 gimmick = 0
             action = 1 + 6 + 5 * action + target + 20 * gimmick
-            if not fake:
-                assert order.order.id in [
-                    m.id for m in battle.available_moves[pos]
-                ], "invalid order"
-                move = [
-                    m for m in battle.available_moves[pos] if m.id == order.order.id
-                ][0]
-                assert order.move_target in battle.get_possible_showdown_targets(
-                    move, active_mon
-                ), "invalid order"
-                assert not order.mega or battle.can_mega_evolve[pos], "invalid order"
-                assert not order.z_move or battle.can_z_move[pos], "invalid order"
-                assert not order.dynamax or battle.can_dynamax[pos], "invalid order"
-                assert (
-                    not order.terastallize or battle.can_tera[pos] is not False
-                ), "invalid order"
->>>>>>> 3821dd7e
+        if not fake and str(order) not in [str(o) for o in battle.valid_orders[pos]]:
+            raise ValueError(
+                f"Invalid order from player {battle.player_username} in battle "
+                f"{battle.battle_tag} at position {pos} - order {order} not in "
+                f"action space {[str(o) for o in battle.valid_orders[pos]]}!"
+            )
         return np.int64(action)