from unittest.mock import MagicMock, patch

import pytest

from poke_env import AccountConfiguration
<<<<<<< HEAD
from poke_env.battle import (
    AbstractBattle,
    Battle,
    DoubleBattle,
    Move,
    PokemonType,
)
=======
from poke_env.battle import AbstractBattle, Battle, DoubleBattle, Move, PokemonType
>>>>>>> d2403f40
from poke_env.player import (
    BattleOrder,
    Player,
    RandomPlayer,
    SingleBattleOrder,
    cross_evaluate,
)
from poke_env.stats import _raw_hp, _raw_stat


class SimplePlayer(Player):
    def choose_move(self, battle: AbstractBattle) -> BattleOrder:
        return self.choose_random_move(battle)


class FixedWinRatePlayer(Player):
    def __init__(self, *args, **kwargs):
        super().__init__(*args, **kwargs)

    def choose_move(self, battle: AbstractBattle) -> BattleOrder:
        return self.choose_random_move(battle)

    async def accept_challenges(self, *args, **kwargs):
        pass

    async def send_challenges(self, *args, **kwargs):
        pass

    def reset_battles(self):
        pass

    @property
    def win_rate(self):
        return 0.5


def test_player_default_order():
    assert SimplePlayer().choose_default_move().message == "/choose default"


def test_open_team_sheet():
    assert SimplePlayer(accept_open_team_sheet=True).accept_open_team_sheet
    assert not SimplePlayer(accept_open_team_sheet=False).accept_open_team_sheet
    assert not SimplePlayer().accept_open_team_sheet


def test_random_teampreview():
    player = SimplePlayer()
    logger = MagicMock()
    battle = Battle("tag", "username", logger, 8)

    battle._team = [None for _ in range(6)]

    teampreview_orders = [player.random_teampreview(battle) for _ in range(1000)]
    for order in teampreview_orders:
        assert len(order) == len("/team 123456")
        assert order.startswith("/team")
        assert set(order[-6:]) == set([str(n) for n in range(1, 7)])

    teampreview_orders = [player.teampreview(battle) for _ in range(1000)]
    for order in teampreview_orders:
        assert len(order) == len("/team 123456")
        assert order.startswith("/team")
        assert set(order[-6:]) == set([str(n) for n in range(1, 7)])

    battle._team = [None for _ in range(4)]

    teampreview_orders = [player.random_teampreview(battle) for _ in range(1000)]
    for order in teampreview_orders:
        assert len(order) == len("/team 1234")
        assert order.startswith("/team")
        assert set(order[-4:]) == set([str(n) for n in range(1, 5)])

    teampreview_orders = [player.teampreview(battle) for _ in range(1000)]
    for order in teampreview_orders:
        assert len(order) == len("/team 1234")
        assert order.startswith("/team")
        assert set(order[-4:]) == set([str(n) for n in range(1, 5)])

    battle._team = [None for _ in range(2)]

    teampreview_orders = [player.random_teampreview(battle) for _ in range(1000)]
    for order in teampreview_orders:
        assert len(order) == len("/team 12")
        assert order.startswith("/team")
        assert set(order[-2:]) == set([str(n) for n in range(1, 3)])

    teampreview_orders = [player.teampreview(battle) for _ in range(1000)]
    for order in teampreview_orders:
        assert len(order) == len("/team 12")
        assert order.startswith("/team")
        assert set(order[-2:]) == set([str(n) for n in range(1, 3)])


@patch("poke_env.player.player.random.random")
def test_choose_random_move_doubles(pseudo_random, example_doubles_request):
    logger = MagicMock()
    battle = DoubleBattle("tag", "username", logger, 8)
    player = RandomPlayer()
    battle.parse_request(example_doubles_request)
    battle.switch("p2a: Tyranitar", "Tyranitar, L50, M", "48/48")

    pseudo_random.side_effect = lambda: 0
    choice = player.choose_random_move(battle)
    assert choice.message == "/choose move psychic -2, move geargrind -1"

    pseudo_random.side_effect = lambda: 0.5
    choice = player.choose_random_move(battle)
    assert (
        choice.message == "/choose switch zamazentacrowned, move geargrind dynamax -1"
    )

    pseudo_random.side_effect = lambda: 0.999
    choice = player.choose_random_move(battle)
    assert choice.message == "/choose move slackoff dynamax, switch thundurus"

    battle.switch("p2b: Excadrill", "Excadrill, L50, M", "48/48")

    pseudo_random.side_effect = lambda: 0
    choice = player.choose_random_move(battle)
    assert choice.message == "/choose move psychic -2, move geargrind -1"

    pseudo_random.side_effect = lambda: 0.5
    choice = player.choose_random_move(battle)
    assert choice.message == "/choose move slackoff, move wildcharge dynamax 2"

    pseudo_random.side_effect = lambda: 0.999
    choice = player.choose_random_move(battle)
    assert choice.message == "/choose move slackoff dynamax, switch thundurus"


@patch("poke_env.ps_client.ps_client.PSClient.send_message")
@pytest.mark.asyncio
async def test_start_timer_on_battle_start(send_message_patch):
    # on
    player = SimplePlayer(start_listening=False, start_timer_on_battle_start=True)

    await player._create_battle(["", "gen9randombattle", "uuu"])
    # assert player._sent_messages == ["/timer on", "gen9randombattle-uuu"]

    send_message_patch.assert_called_with("/timer on", "gen9randombattle-uuu")

    # off
    player = SimplePlayer(start_listening=False, start_timer_on_battle_start=False)

    await player._create_battle(["", "gen9randombattle", "uuu"])
    with pytest.raises(AttributeError):
        player._sent_messages


@pytest.mark.asyncio
async def test_basic_challenge_handling():
    player = SimplePlayer(start_listening=False)

    assert player._challenge_queue.empty()
    await player._handle_challenge_request(
        [
            "",
            "pm",
            "Opponent",
            player.username,
            "/challenge gen9randombattle",
            "gen9randombattle",
            "",
            "",
        ]
    )
    assert player._challenge_queue.qsize() == 1

    assert await player._challenge_queue.get() == "Opponent"
    assert player._challenge_queue.empty()

    await player._handle_challenge_request(
        [
            "",
            "pm",
            "Opponent",
            player.username,
            "/challenge anotherformat",
            "anotherformat",
            "",
            "",
        ]
    )
    assert player._challenge_queue.empty()

    await player._handle_challenge_request(
        [
            "",
            "pm",
            player.username,
            "Opponent",
            "/challenge gen9randombattle",
            "gen9randombattle",
            "",
            "",
        ]
    )
    assert player._challenge_queue.empty()

    await player._handle_challenge_request(
        ["", "pm", "Opponent", player.username, "/challenge gen9randombattle"]
    )
    assert player._challenge_queue.empty()


@pytest.mark.asyncio
async def test_cross_evaluate():
    p1 = FixedWinRatePlayer(account_configuration=AccountConfiguration("p1", None))
    p2 = FixedWinRatePlayer(account_configuration=AccountConfiguration("p2", None))

    cross_evaluation = await cross_evaluate([p1, p2], 10)
    assert cross_evaluation == {
        "p1": {"p1": None, "p2": 0.5},
        "p2": {"p1": 0.5, "p2": None},
    }


class AsyncMock(MagicMock):
    async def __call__(self, *args, **kwargs):
        return super(AsyncMock, self).__call__(*args, **kwargs)


async def return_move():
    return SingleBattleOrder(Move("bite", gen=8))


@patch("poke_env.ps_client.ps_client.PSClient.send_message")
@pytest.mark.asyncio
async def test_awaitable_move(send_message_patch):
    player = SimplePlayer(start_listening=False)
    battle = Battle("bat1", player.username, player.logger, 8)
    battle._teampreview = False

    await player._handle_battle_request(battle)

    send_message_patch.assert_called_with("/choose default", "bat1")
    with patch.object(player, "choose_move", return_value=return_move()):
        await player._handle_battle_request(battle)
        send_message_patch.assert_called_with("/choose move bite", "bat1")


@pytest.mark.asyncio
async def test_create_teampreview_team(showdown_format_teams):
    player = SimplePlayer(
        battle_format="gen9vgc2025regi",
        team=showdown_format_teams["gen9vgc2025regi"][0],
    )

    battle = await player._create_battle(["", "gen9vgc2025regi", "uuu"])

    assert len(battle.teampreview_team) == 6

    mon = None
    for teampreview_mon in battle.teampreview_team:
        if teampreview_mon.species == "ironhands":
            mon = teampreview_mon

    assert mon
    assert mon.name == "Iron Hands"
    assert mon.level == 50
    assert mon.ability == "quarkdrive"
    assert mon.item == "assaultvest"
    assert list(mon.moves.keys()) == [
        "fakeout",
        "drainpunch",
        "wildcharge",
        "heavyslam",
    ]
    assert mon.tera_type == PokemonType.WATER
    assert mon.stats["hp"] == _raw_hp(mon.base_stats["hp"], 4, 31, 50)
    assert mon.stats["atk"] == _raw_stat(mon.base_stats["atk"], 156, 31, 50, 1.1)

    assert any(map(lambda x: x.species == "fluttermane", battle.teampreview_team))


@pytest.mark.asyncio
async def test_parse_showteam(packed_format_teams):
    packed_team = packed_format_teams["gen9vgc2025regi"][0]
    player = SimplePlayer(
        battle_format="gen9vgc2025regi",
        team=packed_team,
    )
    battle = await player._create_battle(["", "gen9vgc2025regi", "uuu"])
    battle._player_role = "p2"
    assert battle.opponent_role is not None

    await player._handle_battle_message(
        [
            [f">{battle.battle_tag}"],
            ["", "poke", battle.opponent_role, "Iron Hands, L50", ""],
        ]
    )
    assert len(battle.teampreview_opponent_team) == 1

    await player._handle_battle_message(
        [
            [f">{battle.battle_tag}"],
            ["", "showteam", battle.opponent_role, *packed_team.split("|")],
        ]
    )
    assert "p1: Iron Hands" in battle.opponent_team

    mon = battle.get_pokemon("p1: donut", details="Iron Hands, L50")
    assert "p1: Iron Hands" not in battle.opponent_team
    assert "p1: donut" in battle.opponent_team
    assert mon.name == "donut"
    assert mon.species == "ironhands"<|MERGE_RESOLUTION|>--- conflicted
+++ resolved
@@ -3,17 +3,9 @@
 import pytest
 
 from poke_env import AccountConfiguration
-<<<<<<< HEAD
-from poke_env.battle import (
-    AbstractBattle,
-    Battle,
-    DoubleBattle,
-    Move,
-    PokemonType,
-)
-=======
+
 from poke_env.battle import AbstractBattle, Battle, DoubleBattle, Move, PokemonType
->>>>>>> d2403f40
+
 from poke_env.player import (
     BattleOrder,
     Player,
