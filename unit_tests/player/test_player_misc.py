--- conflicted
+++ resolved
@@ -33,13 +33,6 @@
     def win_rate(self):
         return 0.5
 
-<<<<<<< HEAD
-    @property
-    def next_team(self):
-        return None
-
-=======
->>>>>>> 5eaeedfa
 
 def test_player_default_order():
     assert SimplePlayer().choose_default_move().message == "/choose default"
