import random

import gymnasium.spaces as spaces
import numpy as np
import pytest
from pettingzoo.test.parallel_test import parallel_api_test

from poke_env.environment import SingleAgentWrapper, SinglesEnv
from poke_env.player import RandomPlayer


class SinglesTestEnv(SinglesEnv):
    def __init__(self, **kwargs):
        super().__init__(**kwargs)
        self.observation_spaces = {
            agent: spaces.Dict(
                {
                    "observation": spaces.Box(
                        np.array([0]), np.array([1]), dtype=np.int64
                    ),
                    "action_mask": spaces.Box(
                        0, 1, shape=(self.action_space_size,), dtype=np.int64
                    ),
                }
            )
            for agent in self.possible_agents
        }

    def calc_reward(self, battle) -> float:
        return 0.0

    def embed_battle(self, battle):
        return np.array([0])


def play_function(env, n_battles):
    for _ in range(n_battles):
        done = False
        obs, _ = env.reset()
        # TODO: when Zoroark isn't a problem anymore this can be removed
        if "illusion" in [
            p.ability
            for p in list(env.battle1.team.values()) + list(env.battle2.team.values())
        ]:
            continue
        while not done:
            actions = {
                name: (
                    sample_action(obs[name]["action_mask"])
                    if env.strict
                    else env.action_space(name).sample()
                )
                for name in env.agents
            }
            obs, _, terminated, truncated, _ = env.step(actions)
            done = any(terminated.values()) or any(truncated.values())


@pytest.mark.timeout(120)
def test_env_run():
    for gen in range(4, 10):
        env = SinglesTestEnv(battle_format=f"gen{gen}randombattle", log_level=25)
        play_function(env, 10)
        env.strict = False
        play_function(env, 10)
        env.close()


def single_agent_play_function(env: SingleAgentWrapper, n_battles: int):
    for _ in range(n_battles):
        done = False
        obs, _ = env.reset()
        # TODO: when Zoroark isn't a problem anymore this can be removed
        if "illusion" in [
            p.ability
            for p in list(env.env.battle1.team.values())
            + list(env.env.battle2.team.values())
        ]:
            continue
        while not done:
            action = (
                sample_action(obs["action_mask"])
                if env.env.strict
                else env.action_space.sample()
            )
            obs, _, terminated, truncated, _ = env.step(action)
            done = terminated or truncated


@pytest.mark.timeout(120)
def test_single_agent_env_run():
    for gen in range(4, 10):
        env = SinglesTestEnv(battle_format=f"gen{gen}randombattle", log_level=25)
        env = SingleAgentWrapper(env, RandomPlayer())
        single_agent_play_function(env, 10)
        env.env.strict = False
        single_agent_play_function(env, 10)
        env.close()


def sample_action(action_mask):
    available_actions = [i for i, m in enumerate(action_mask) if m == 1]
    action = random.choice(available_actions)
    return np.int64(action)


@pytest.mark.timeout(60)
def test_repeated_runs():
    env = SinglesTestEnv(battle_format="gen8randombattle", log_level=25, strict=False)
    play_function(env, 2)
    play_function(env, 2)
    env.close()
    env = SinglesTestEnv(battle_format="gen9randombattle", log_level=25, strict=False)
    play_function(env, 2)
    play_function(env, 2)
    env.close()


@pytest.mark.timeout(60)
def test_env_api():
    for gen in range(4, 10):
<<<<<<< HEAD
        env = SinglesTestEnv(battle_format=f"gen{gen}randombattle", log_level=25)
        parallel_api_test(env)
=======
        env = SinglesTestEnv(
            battle_format=f"gen{gen}randombattle", log_level=25, strict=False
        )
        parallel_api_test(env)
        env.close()


@pytest.mark.timeout(60)
def test_single_agent_env_api():
    for gen in range(4, 10):
        env = SinglesTestEnv(
            battle_format=f"gen{gen}randombattle", log_level=25, strict=False
        )
        env = SingleAgentWrapper(env, RandomPlayer())
        check_env(env)
>>>>>>> 99b76f1e
        env.close()<|MERGE_RESOLUTION|>--- conflicted
+++ resolved
@@ -119,24 +119,6 @@
 @pytest.mark.timeout(60)
 def test_env_api():
     for gen in range(4, 10):
-<<<<<<< HEAD
         env = SinglesTestEnv(battle_format=f"gen{gen}randombattle", log_level=25)
         parallel_api_test(env)
-=======
-        env = SinglesTestEnv(
-            battle_format=f"gen{gen}randombattle", log_level=25, strict=False
-        )
-        parallel_api_test(env)
-        env.close()
-
-
-@pytest.mark.timeout(60)
-def test_single_agent_env_api():
-    for gen in range(4, 10):
-        env = SinglesTestEnv(
-            battle_format=f"gen{gen}randombattle", log_level=25, strict=False
-        )
-        env = SingleAgentWrapper(env, RandomPlayer())
-        check_env(env)
->>>>>>> 99b76f1e
         env.close()