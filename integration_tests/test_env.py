import numpy as np
import pytest
from gymnasium.spaces import Box
from pettingzoo.test.parallel_test import parallel_api_test

from poke_env.player import DoublesEnv, SinglesEnv


class SinglesTestEnv(SinglesEnv):
    def __init__(self, **kwargs):
        super().__init__(**kwargs)
        self.observation_spaces = {
            agent: Box(np.array([0]), np.array([1]), dtype=np.int64)
            for agent in self.possible_agents
        }

    def calc_reward(self, battle) -> float:
        return 0.0

    def embed_battle(self, battle):
        return np.array([0])


class DoublesTestEnv(DoublesEnv):
    def __init__(self, **kwargs):
        super().__init__(**kwargs)
        self.observation_spaces = {
            agent: Box(np.array([0]), np.array([1]), dtype=np.int64)
            for agent in self.possible_agents
        }

    def calc_reward(self, battle) -> float:
        return 0.0

    def embed_battle(self, battle):
        return np.array([0])


def play_function(env, n_battles):
    for _ in range(n_battles):
        done = False
        env.reset()
        while not done:
            actions = {name: env.action_space(name).sample() for name in env.agents}
            _, _, terminated, truncated, _ = env.step(actions)
            done = any(terminated.values()) or any(truncated.values())


@pytest.mark.timeout(120)
def test_env_run():
    for gen in range(4, 10):
        env = SinglesTestEnv(
            battle_format=f"gen{gen}randombattle",
            log_level=25,
            start_challenging=False,
            strict=False,
        )
        env.start_challenging(3)
        play_function(env, 3)
        env.close()
    for gen in range(8, 10):
        env = DoublesTestEnv(
            battle_format=f"gen{gen}randomdoublesbattle",
            log_level=25,
            start_challenging=False,
            strict=False,
        )
        env.start_challenging(3)
        play_function(env, 3)
        env.close()
    env = SinglesTestEnv(
        battle_format="gen8randombattle",
        log_level=25,
        start_challenging=False,
        strict=False,
    )
    env.start_challenging(2)
    play_function(env, 2)
    env.start_challenging(2)
    play_function(env, 2)
    env.close()
    env = SinglesTestEnv(
        battle_format="gen9randombattle",
        log_level=25,
        start_challenging=False,
        strict=False,
    )
    env.start_challenging(2)
    play_function(env, 2)
    env.start_challenging(2)
    play_function(env, 2)
    env.close()


@pytest.mark.timeout(120)
def test_env_api():
    for gen in range(4, 10):
        env = SinglesTestEnv(
            battle_format=f"gen{gen}randombattle",
            log_level=25,
            start_challenging=True,
            strict=False,
        )
        parallel_api_test(env)
<<<<<<< HEAD
        env.close()
    for gen in range(8, 10):
        env = DoublesTestEnv(
            battle_format=f"gen{gen}randomdoublesbattle",
            log_level=25,
            start_challenging=True,
            strict=False,
        )
        parallel_api_test(env)
        env.close()


def test_pickle():
    env = SinglesEnv(
        battle_format="gen4randombattle",
        log_level=25,
        start_challenging=True,
        strict=False,
    )
    cloudpickle.loads(cloudpickle.dumps(env))
=======
        env.close()
>>>>>>> eb6332ef
<|MERGE_RESOLUTION|>--- conflicted
+++ resolved
@@ -102,7 +102,6 @@
             strict=False,
         )
         parallel_api_test(env)
-<<<<<<< HEAD
         env.close()
     for gen in range(8, 10):
         env = DoublesTestEnv(
@@ -112,17 +111,4 @@
             strict=False,
         )
         parallel_api_test(env)
-        env.close()
-
-
-def test_pickle():
-    env = SinglesEnv(
-        battle_format="gen4randombattle",
-        log_level=25,
-        start_challenging=True,
-        strict=False,
-    )
-    cloudpickle.loads(cloudpickle.dumps(env))
-=======
-        env.close()
->>>>>>> eb6332ef
+        env.close()