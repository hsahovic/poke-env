--- conflicted
+++ resolved
@@ -104,7 +104,6 @@
         )
         parallel_api_test(env)
         env.close()
-<<<<<<< HEAD
     for gen in range(8, 10):
         env = DoublesTestEnv(
             battle_format=f"gen{gen}randomdoublesbattle",
@@ -114,7 +113,6 @@
         )
         parallel_api_test(env)
         env.close()
-=======
 
 
 def test_pickle():
@@ -126,5 +124,4 @@
     )
     cloudpickle.loads(cloudpickle.dumps(env.agent1.ps_client))
     cloudpickle.loads(cloudpickle.dumps(env.agent1))
-    cloudpickle.loads(cloudpickle.dumps(env))
->>>>>>> 9004a203
+    cloudpickle.loads(cloudpickle.dumps(env))