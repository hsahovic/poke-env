--- conflicted
+++ resolved
@@ -14,7 +14,6 @@
 
 
 class RandomGen4EnvPlayer(Gen4EnvSinglePlayer):
-<<<<<<< HEAD
     def __init__(self, **kwargs):
         super().__init__(**kwargs)
         self.observation_spaces = {
@@ -22,10 +21,7 @@
             for agent in self.possible_agents
         }
 
-    def calc_reward(self, last_battle, current_battle) -> float:
-=======
     def calc_reward(self, battle) -> float:
->>>>>>> c80d8a2d
         return 0.0
 
     def embed_battle(self, battle):
@@ -33,7 +29,6 @@
 
 
 class RandomGen5EnvPlayer(Gen5EnvSinglePlayer):
-<<<<<<< HEAD
     def __init__(self, **kwargs):
         super().__init__(**kwargs)
         self.observation_spaces = {
@@ -41,10 +36,7 @@
             for agent in self.possible_agents
         }
 
-    def calc_reward(self, last_battle, current_battle) -> float:
-=======
     def calc_reward(self, battle) -> float:
->>>>>>> c80d8a2d
         return 0.0
 
     def embed_battle(self, battle):
@@ -52,7 +44,6 @@
 
 
 class RandomGen6EnvPlayer(Gen6EnvSinglePlayer):
-<<<<<<< HEAD
     def __init__(self, **kwargs):
         super().__init__(**kwargs)
         self.observation_spaces = {
@@ -60,10 +51,7 @@
             for agent in self.possible_agents
         }
 
-    def calc_reward(self, last_battle, current_battle) -> float:
-=======
     def calc_reward(self, battle) -> float:
->>>>>>> c80d8a2d
         return 0.0
 
     def embed_battle(self, battle):
@@ -71,7 +59,6 @@
 
 
 class RandomGen7EnvPlayer(Gen7EnvSinglePlayer):
-<<<<<<< HEAD
     def __init__(self, **kwargs):
         super().__init__(**kwargs)
         self.observation_spaces = {
@@ -79,10 +66,7 @@
             for agent in self.possible_agents
         }
 
-    def calc_reward(self, last_battle, current_battle) -> float:
-=======
     def calc_reward(self, battle) -> float:
->>>>>>> c80d8a2d
         return 0.0
 
     def embed_battle(self, battle):
@@ -90,7 +74,6 @@
 
 
 class RandomGen8EnvPlayer(Gen8EnvSinglePlayer):
-<<<<<<< HEAD
     def __init__(self, **kwargs):
         super().__init__(**kwargs)
         self.observation_spaces = {
@@ -98,10 +81,7 @@
             for agent in self.possible_agents
         }
 
-    def calc_reward(self, last_battle, current_battle) -> float:
-=======
     def calc_reward(self, battle) -> float:
->>>>>>> c80d8a2d
         return 0.0
 
     def embed_battle(self, battle):
@@ -109,7 +89,6 @@
 
 
 class RandomGen9EnvPlayer(Gen9EnvSinglePlayer):
-<<<<<<< HEAD
     def __init__(self, **kwargs):
         super().__init__(**kwargs)
         self.observation_spaces = {
@@ -117,10 +96,7 @@
             for agent in self.possible_agents
         }
 
-    def calc_reward(self, last_battle, current_battle) -> float:
-=======
     def calc_reward(self, battle) -> float:
->>>>>>> c80d8a2d
         return 0.0
 
     def embed_battle(self, battle):
